#!/usr/bin/env python
# -*- coding: utf-8 -*-

import os

import logging

log = logging.getLogger(__name__)


def _ConfigureLogging(level=None):
    try:
        import mujincommon

        mujincommon.ConfigureRootLogger(level=level)
    except ImportError:
        logging.basicConfig(format='%(levelname)s %(name)s: %(funcName)s, %(message)s', level=logging.DEBUG)


def _ParseArguments():
    import argparse

    parser = argparse.ArgumentParser(description='Downloads all config files, currently used scene, and currently selected target env file from a controller')
    parser.add_argument('--loglevel', type=str, default=None, help='The python log level, e.g. DEBUG, VERBOSE, ERROR, INFO, WARNING, CRITICAL (default: %(default)s)')
    parser.add_argument('--url', type=str, default='http://127.0.0.1', help='URL of the controller (default: %(default)s)')
    parser.add_argument('--username', type=str, default='mujin', help='Username to login with (default: %(default)s)')
    parser.add_argument('--password', type=str, default='mujin', help='Password to login with (default: %(default)s)')
    parser.add_argument('--timeout', type=float, default=600, help='Timeout in seconds (default: %(default)s)')
    parser.add_argument('--sceneExtension', default=None, help='scene extension such as msgpack, json, yaml')
    return parser.parse_args()


def _CreateWebstackClient(url, username, password):
    from mujinwebstackclient.webstackclient import WebstackClient

    # create a webstack client for the controller
    log.info('connecting to %s', url)
    return WebstackClient(
        controllerurl=url,
        controllerusername=username,
        controllerpassword=password,
    )

<<<<<<< HEAD
def _GetScenes(webClient, userRequestedSceneExtension=None):
=======

def _GetScenes(webClient):
>>>>>>> 1efabadd
    from mujinwebstackclient import uriutils

    # get the conf file
    config = webClient.GetConfig()

    # get the current scene uri from config
    sceneList = []
    sceneExtension = '.msgpack'
    sceneUri = config.get('sceneuri', '')
    if sceneUri != '':
        sceneExtension = os.path.splitext(sceneUri)[-1]

        if userRequestedSceneExtension is not None:
            if not userRequestedSceneExtension.startswith('.'):
                userRequestedSceneExtension = '.' + userRequestedSceneExtension
            sceneExtension = userRequestedSceneExtension
            sceneUri = os.path.splitext(sceneUri)[0] + sceneExtension

        sceneList.append(uriutils.GetPrimaryKeyFromURI(sceneUri))

    # get target names from config
    for targetname in config.get('selectedtargetnames', []):
        if not targetname.startswith('mujin:'):
            # use current scene's extension
            targetname = 'mujin:/%s.mujin%s' % (targetname, sceneExtension)
        sceneList.append(uriutils.GetPrimaryKeyFromURI(targetname))

    return sceneList


def _DownloadBackup(webClient, sceneList, timeout=600.0):
    import re
    import tarfile

    log.info('downloading scenes %s and all configs', sceneList)
    response = webClient.Backup(
        saveconfig=True,
        backupscenepks=sceneList,
        timeout=timeout,
    )

    # extract the response, use the name supplied by webstack
    archiveFilename = re.findall('filename=(.+)', response.headers['Content-Disposition'])[0].strip('"')
    downloadDirectory = os.path.join(os.getcwd(), archiveFilename.removesuffix('.tar.gz'))
    log.info('downloading and saving data to: %s', downloadDirectory)
    with tarfile.open(fileobj=response.raw, mode='r|gz') as tar:
        tar.extractall(path=downloadDirectory)
    log.info('download completed, data saved to: %s', downloadDirectory)
    return downloadDirectory


def _Main():
    options = _ParseArguments()
    _ConfigureLogging(options.loglevel)

    webClient = _CreateWebstackClient(options.url, options.username, options.password)
    sceneList = _GetScenes(webClient, options.sceneExtension)
    downloadDirectory = _DownloadBackup(webClient, sceneList, timeout=options.timeout)
    print(downloadDirectory)  # other scripts can read stdout and learn the directory path


if __name__ == '__main__':
    _Main()<|MERGE_RESOLUTION|>--- conflicted
+++ resolved
@@ -41,12 +41,7 @@
         controllerpassword=password,
     )
 
-<<<<<<< HEAD
 def _GetScenes(webClient, userRequestedSceneExtension=None):
-=======
-
-def _GetScenes(webClient):
->>>>>>> 1efabadd
     from mujinwebstackclient import uriutils
 
     # get the conf file
