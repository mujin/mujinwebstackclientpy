--- conflicted
+++ resolved
@@ -1,5 +1 @@
-<<<<<<< HEAD
-__version__ = '0.3.5'
-=======
-__version__ = '0.11.3'
->>>>>>> fcdb48ee
+__version__ = '0.12.0'
