--- conflicted
+++ resolved
@@ -139,12 +139,9 @@
         :param scenepk: pk of the bin picking task scene, e.g. irex2013.mujin.dae
         :param initializezmq: whether to initialize controller zmq server
         """
-<<<<<<< HEAD
         self._slaverequestid = slaverequestid
         self._sceneparams = {}
-=======
         self._isok = True
->>>>>>> ee5b9a6a
         self._userinfo = {
             'username': controllerusername,
             'locale': os.environ.get('LANG', ''),
