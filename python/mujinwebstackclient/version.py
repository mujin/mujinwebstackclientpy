--- conflicted
+++ resolved
@@ -1,7 +1,3 @@
-<<<<<<< HEAD
-__version__ = '0.7.7'
-=======
-__version__ = '0.8.3'
->>>>>>> bfd48700
+__version__ = '0.8.4'
 
 # Do not forget to update CHANGELOG.md
