<<<<<<< HEAD
__version__ = '0.6.1'
=======
__version__ = '0.7.0'
>>>>>>> e072c323

# Do not forget to update CHANGELOG.md
<|MERGE_RESOLUTION|>--- conflicted
+++ resolved
@@ -1,7 +1,3 @@
-<<<<<<< HEAD
-__version__ = '0.6.1'
-=======
-__version__ = '0.7.0'
->>>>>>> e072c323
+__version__ = '0.7.1'
 
 # Do not forget to update CHANGELOG.md
