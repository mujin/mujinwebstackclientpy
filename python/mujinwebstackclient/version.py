--- conflicted
+++ resolved
@@ -1,7 +1,3 @@
-<<<<<<< HEAD
-__version__ = '0.5.1'
-=======
-__version__ = '0.6.0'
->>>>>>> d80b0cad
+__version__ = '0.6.1'
 
 # Do not forget to update CHANGELOG.md
