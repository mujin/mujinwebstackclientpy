# -*- coding: utf-8 -*-
# Copyright (C) 2018 MUJIN Inc

"""
This file contains conversion functions between the following things:

- URI (mujin:/somefolder/somefile.mujin.dae) (utf8/unicode+special urlquoted) (could have fragment) (file://abc/xxx.mujin.dae#body0_motion)
- PrimaryKey (somefolder%2Fsomefile.mujin.dae) (ascii+urlquoted) (could have fragment) (mitsubishi%2Fmitsubishi-rv-7f.mujin.dae@body0_motion) (enforce return type to be str)
- Filename (somefolder/somefile.mujin.dae) (utf8/unicode) (should not have fragment)
- PartType (somefolder/somefile) (utf8/unicode) (can have fragment)
- EnvironmentID (somefolder/somefile) (utf8/unicode) (should not have fragment)
- BodyID (body0_motion) (utf8/unicode) (same as fragment)

All public functions in this file should be in the form of Get*From*, take fragementseparator as keyword argument as necessary, take allowfragment as necessary
# All other functions should be internal to this file, prefixed with _

The outside world uses this specifier to signify a FRAGMENT_SEPARATOR_SHARP specifier. This is needed because FRAGMENT_SEPARATOR_SHARP in URL parsing is a special role
"""

try:
    from urllib.parse import quote, unquote
except ImportError:
    from urllib import quote, unquote

import os
import six

from . import URIError
from . import urlparse
from . import _

import logging

log = logging.getLogger(__name__)


def _EnsureUnicode(data):
    if not isinstance(data, six.string_types):
        raise URIError(_('data %r is not a text or binary') % data)

    return six.ensure_text(data, 'utf-8')

    return data


def _EnsureUTF8(data):
    if not isinstance(data, six.string_types):
        raise URIError(_('data %r is not a text or binary') % data)

    return six.ensure_str(data, 'utf-8')

    return data


EMPTY_STRING_UNICODE = ''


EMPTY_STRING_UTF8 = ''


FRAGMENT_SEPARATOR_AT = '@'


FRAGMENT_SEPARATOR_SHARP = '#'


FRAGMENT_SEPARATOR_EMPTY = ''


PRIMARY_KEY_SEPARATOR_AT = '@'


PRIMARY_KEY_SEPARATOR_SHARP = '#'


PRIMARY_KEY_SEPARATOR_EMPTY = ''


SCHEME_MUJIN = 'mujin'


SCHEME_FILE = 'file'


def _Unquote(primaryKey):
    return _EnsureUnicode(unquote(primaryKey))


def Quote(primaryKey):
    assert isinstance(primaryKey, six.text_type)
    return _EnsureUTF8(quote(_EnsureUTF8(primaryKey), safe=''))


def _ParseURIFast(uri, fragmentSeparator):
    """Mujin uri is unicode and special characters like  #, ? and @ will be part of the path

    input:
        uri: A unicode str
        fragmentSeparator: The separator to find the fragment
    output:
        ParseResult object which has the utf-8 decoded path part.

    uri will include 5 parts <scheme>://<netloc>/<path>?<query>#<fragment>
    mujinuri only have scheme which is mujin:/ . Other schemes will use standard python library to parse.
    mujinuri will not have  # as fragment part because we use @ as separator to separate, like: abc.mujin.dae@body0_motion

    >>> print(_ParseURI(u'mujin:/测试_test.mujin.dae', fragmentSeparator=FRAGMENT_SEPARATOR_AT).path)
    /测试_test.mujin.dae
    >>> _ParseURI(u'mujin:/测试_test.mujin.dae@body0_motion', fragmentSeparator=FRAGMENT_SEPARATOR_EMPTy).fragment
    ''
    >>> print(_ParseURI(u'mujin:/测试_test.mujin.dae@body0_motion', fragmentSeparator=FRAGMENT_SEPARATOR_SHARP).path)
    /测试_test.mujin.dae@body0_motion
    """
    uri = _EnsureUnicode(uri)
    colonindex = uri.find(':')
    if colonindex < 0:
        # no ':', so scheme is empty
        scheme = ''
        rest = uri
    else:
        scheme = uri[:colonindex]
        rest = uri[(colonindex + 1) :]
    if scheme != SCHEME_MUJIN:
        # For rfc urlparse, make sure fragment_separator is #
        # if fragmentSeparator != FRAGMENT_SEPARATOR_SHARP:
        #     raise URIError(_('fragment separator %r not supported for current scheme: %s') % (fragmentSeparator, uri))
        r = urlparse.urlparse(uri, allow_fragments=bool(fragmentSeparator))

        # If scheme is not mujin specified, use the standard uri parse
        # TODO (binbin): figure out who calls this with non-mujin scheme
        # TODO (ziyan): simon claim that there is conversion between mujin scheme and file scheme, all of them are done inside openrave, please verify, maybe remove in this case
        if r.scheme and r.scheme != SCHEME_FILE:
            raise URIError(_('scheme not supported %r: %s') % (scheme, uri))

        # Make all uri path, no matter what scheme it is, to be unicode.
        return _EnsureUnicode(r.scheme), _EnsureUnicode(r.netloc), _EnsureUnicode(r.path), _EnsureUnicode(r.params), _EnsureUnicode(r.query), _EnsureUnicode(r.fragment)

    # It's a mujinuri
    if rest.startswith('//'):
        # usually we need to split hostname from url
        # for now mujin uri doesn't have definition of hostname in uri
        raise URIError(_('mujin scheme has no hostname defined %s') % uri)

    path = rest
    fragment = EMPTY_STRING_UNICODE
    if fragmentSeparator and fragmentSeparator in rest:
        # Split by the last seen fragmentSeparator
        path, fragment = rest.rsplit(fragmentSeparator, 1)

    return scheme, EMPTY_STRING_UNICODE, path, EMPTY_STRING_UNICODE, EMPTY_STRING_UNICODE, fragment


def _ParseURI(uri, fragmentSeparator):
    scheme, netloc, path, params, query, fragment = _ParseURIFast(uri, fragmentSeparator)
    return urlparse.ParseResult(
        scheme=scheme,
        netloc=netloc,
        path=path,
        params=params,
        query=query,
        fragment=fragment,
    )


def _UnparseURI(parts, fragmentSeparator):
    """Compose a uri. This function will call urlunparse if scheme is not mujin.

    parts is a ParseResult or a tuple which has six parts (scheme, netloc, path, params, query, fragment)

    input:
        parts: A six-element tuple including scheme, netloc, url/path, params, query and fragment
    output:
        unicode
    """
    scheme = parts.scheme
    if scheme != SCHEME_MUJIN:
        # TODO(binbin): also verify who calls this with non-mujin scheme
        if scheme and scheme != SCHEME_FILE:
            raise URIError(_('scheme not supported %r: %r') % (scheme, parts))

        # For rfc urlparse, make sure fragment_separator is  #
        if fragmentSeparator != FRAGMENT_SEPARATOR_SHARP:
            raise URIError(_('fragment separator %r not supported for current scheme: %r') % (fragmentSeparator, parts))
        return urlparse.urlunparse(parts)  # urlunparse will return unicode if any of the parts is unicode

    assert len(parts.netloc) == 0
    assert len(parts.params) == 0
    assert len(parts.query) == 0
    path = parts.path
    if path and not path.startswith('/'):
        path = '/' + path
    fragment = parts.fragment
    if fragment:
        assert fragmentSeparator in (FRAGMENT_SEPARATOR_AT, FRAGMENT_SEPARATOR_SHARP)
        path = path + fragmentSeparator + fragment
    return scheme + ':' + path


def GetSchemeFromURI(uri, **kwargs):
    """Return the scheme of URI

    >>> GetSchemeFromURI('mujin:/test.mujin.dae')
    u'mujin'
    >>> GetSchemeFromURI('file:/test.mujin.dae')
    u'file'
    """
    return MujinResourceIdentifier(uri=uri, **kwargs).scheme


def GetFragmentFromURI(uri, **kwargs):
    """Return the fragment of URI
    >>> GetFragmentFromURI(u'mujin:/测试_test.mujin.dae', fragmentSeparator=FRAGMENT_SEPARATOR_AT)
    ''
    >>> GetFragmentFromURI(u'mujin:/测试_test.mujin.dae@body0_motion', fragmentSeparator=FRAGMENT_SEPARATOR_AT)
    u'body0_motion'
    >>> GetFragmentFromURI(u'mujin:/测试_test.mujin.dae#body0_motion', fragmentSeparator=FRAGMENT_SEPARATOR_AT)
    ''
    >>> GetFragmentFromURI(u'mujin:/测试_test.mujin.dae#body0_motion', fragmentSeparator=FRAGMENT_SEPARATOR_SHARP)
    u'body0_motion'
    """
    return MujinResourceIdentifier(uri=uri, **kwargs).fragment


def GetPrimaryKeyFromURI(uri, fragmentSeparator=FRAGMENT_SEPARATOR_AT, primaryKeySeparator=PRIMARY_KEY_SEPARATOR_AT, **kwargs):
    """
    input:
        uri: A mujin scheme uri which is utf-8 decoded unicode.
    output:
        primaryKey is utf-8 encoded and quoted.

    >>> GetPrimaryKeyFromURI(u'mujin:/测试_test..mujin.dae@body0_motion', fragmentSeparator=FRAGMENT_SEPARATOR_AT)
    '%E6%B5%8B%E8%AF%95_test..mujin.dae@body0_motion'
    >>> GetPrimaryKeyFromURI(u'mujin:/测试_test..mujin.dae@body0_motion', fragmentSeparator=FRAGMENT_SEPARATOR_SHARP)
    '%E6%B5%8B%E8%AF%95_test..mujin.dae%40body0_motion'
    """
    kwargs['fragmentSeparator'] = fragmentSeparator
    kwargs['primaryKeySeparator'] = primaryKeySeparator
    return MujinResourceIdentifier(uri=uri, **kwargs).primaryKey


def GetPrimaryKeyFromFilename(filename, **kwargs):
    """Extract primaryKey from filename .
    input:
        filename: a utf-8 decoded unicode without quote. need to remove mujinPath if it's given.

    >>> GetPrimaryKeyFromFilename('/data/detection/测试_test.mujin.dae', '/data/detection')
    '%E6%B5%8B%E8%AF%95_test.mujin.dae'
    >>> GetPrimaryKeyFromFilename('/data/u/mujin/测试_test.mujin.dae', '/data/detection')
    '/data/u/mujin/%E6%B5%8B%E8%AF%95_test.mujin.dae'
    >>> GetPrimaryKeyFromFilename('/abcdefg/test.mujin.dae', '/abc')
    '/abcdefg/test.mujin.dae'
    """
    return MujinResourceIdentifier(filename=filename, **kwargs).primaryKey


def GetURIFromURI(uri, newFragmentSeparator=None, **kwargs):
    """Compose a new uri from old one
    input:
        uri: A utf-8 decoded unicode uri string.
        fragmentSeparator: The separator used in old uri
        newFragmentSeparator: The new fragment separator used in new uri.
    output:
        uri: A utf-8 decoded unicode uri string.

    >>> GetURIFromURI(u'mujin:/test.mujin.dae@body0_motion', fragmentSeparator=FRAGMENT_SEPARATOR_AT, newFragmentSeparator=FRAGMENT_SEPARATOR_SHARP)
    u'mujin:/test.mujin.dae#body0_motion'
    >>> GetURIFromURI(u'mujin:/test.mujin.dae@body0_motion', fragmentSeparator=FRAGMENT_SEPARATOR_AT, newFragmentSeparator=FRAGMENT_SEPARATOR_EMPTY)
    u'mujin:/test.mujin.dae'
    """
    mri = MujinResourceIdentifier(uri=uri, **kwargs)
    if newFragmentSeparator:
        mri = mri.WithFragmentSeparator(newFragmentSeparator)
    else:
        mri = mri.WithoutFragment()
    return mri.uri


def GetEmptyURIFromWebURI(uri):
    """Compose a new uri from a Web URI without the fragment
    input:
        uri: a utf-8 decoded unicode uri string.
    output:
        uri: a utf-8 decoded unicode uri string.

    >>> GetEmptyURIFromWebURI(u'mujin:/test.mujin.dae@body0_motion')
    u'mujin:/test.mujin.dae'
    """
    mri = MujinResourceIdentifier(uri=uri, fragmentSeparator=FRAGMENT_SEPARATOR_AT)
    mri = mri.WithoutFragment()
    return mri.uri


def GetURIFromPrimaryKey(primaryKey, **kwargs):
    """Given the encoded primary key (utf-8 encoded and quoted), returns the unicode URL.
    input:

    >>> print(GetURIFromPrimaryKey('%E6%B5%8B%E8%AF%95_test..mujin.dae@body0_motion', primaryKeySeparator=PRIMARY_KEY_SEPARATOR_AT, fragmentSeparator=FRAGMENT_SEPARATOR_SHARP))
    mujin:/测试_test..mujin.dae#body0_motion
    >>> print(GetURIFromPrimaryKey('%E6%B5%8B%E8%AF%95_test..mujin.dae@body0_motion', primaryKeySeparator=PRIMARY_KEY_SEPARATOR_AT, fragmentSeparator=FRAGMENT_SEPARATOR_AT))
    mujin:/测试_test..mujin.dae@body0_motion
    """
    return MujinResourceIdentifier(primaryKey=primaryKey, **kwargs).uri


def GetURIFromFilename(filename, **kwargs):
    """Compose a mujin uri from filename.

    >>> GetURIFromFilename(u'/data/detection/test.mujin.dae', u'/data/detection')
    u'mujin:/test.mujin.dae'
    >>> GetURIFromFilename(u'/data/detection/test.mujin.dae', u'/dat')
    u'mujin:/data/detection/test.mujin.dae'
    """
    return MujinResourceIdentifier(filename=filename, **kwargs).uri


def GetFilenameFromPrimaryKey(primaryKey, **kwargs):
    """return filename from primary key
    input:
        primaryKey: utf-8 encoded str.

    output:
        filename: utf-8 decoded unicode

    >>> print(GetFilenameFromPrimaryKey('%E6%B5%8B%E8%AF%95_test..mujin.dae@body0_motion', FRAGMENT_SEPARATOR_AT))
    测试_test..mujin.dae
    """
    return MujinResourceIdentifier(primaryKey=primaryKey, **kwargs).filename


def GetFilenameFromURI(uri, **kwargs):
    """returns the filesystem path that the URI points to.

    input:
        uri: A utf-8 decoded unicode. if uri is mujin scheme, will join mujin path. otherwise it will directly use parsed path result.

    output:
        filename: A utf-8 decode unicode

    >>> print(GetFilenameFromURI(u'mujin:/\u691c\u8a3c\u52d5\u4f5c1_121122.mujin.dae',u'/var/www/media/u/testuser')[1])
    /var/www/media/u/testuser/検証動作1_121122.mujin.dae
    """
    return MujinResourceIdentifier(uri=uri, **kwargs).filename


def GetFilenameFromPartType(partType, **kwargs):
    """Unquote partType to get filename, if withsuffix is True, add the .mujin.dae suffix

    input:
        partType: A utf-8 decoded unicode
    output:
        filename: A utf-8 decoded unicode

    >>> print(GetFilenameFromPartType(u'测试_test', suffix=u'.tar.gz'))
    测试_test.tar.gz
    >>> print(GetFilenameFromPartType(u'测试_test'))
    测试_test
    """
    return MujinResourceIdentifier(partType=partType, **kwargs).filename


def GetPartTypeFromPrimaryKey(primaryKey, **kwargs):
    """Return a unicode partype
    input:
        primaryKey: A utf-8 encoded str(quoted).
    output:
        partType: A utf-8 decoded unicode

    >>> print(GetPartTypeFromPrimaryKey('%E6%B5%8B%E8%AF%95_test.mujin.dae'))
    测试_test
    """
    return MujinResourceIdentifier(primaryKey=primaryKey, **kwargs).partType


def GetPrimaryKeyFromPartType(partType, **kwargs):
    """

    input:
        partType: A utf-8 decoded unicode

    output:
        primaryKey: A utf-8 encoded str (quoted).

    >>> GetPrimaryKeyFromPartType(u'测试_test', suffix='.mujin.dae')
    '%E6%B5%8B%E8%AF%95_test.mujin.dae'
    >>> GetPrimaryKeyFromPartType(u'测试_test')
    '%E6%B5%8B%E8%AF%95_test'
    """
    return MujinResourceIdentifier(partType=partType, **kwargs).primaryKey


def GetURIFromPartType(partType, **kwargs):
    return MujinResourceIdentifier(partType=partType, **kwargs).uri


def GetPartTypeFromURI(uri, **kwargs):
    return MujinResourceIdentifier(uri=uri, **kwargs).partType


def GetPartTypeFromFilename(filename, **kwargs):
    """
    input:
        filename: A utf-8 decoded unicode
    output:
        primaryKey: A utf-8 encoded str (quoted)

    >>> print(GetPartTypeFromFilename(u'/data/detection/测试_test.mujin.dae', mujinPath=u'/data/detection', suffix=u'.mujin.dae'))
    测试_test
    >>> print(GetPartTypeFromFilename(u'/data/detection/测试_test.mujin.dae', mujinPath=u'/data/dete', suffix=u'.mujin.dae'))
    /data/detection/测试_test
    """
    return MujinResourceIdentifier(filename=filename, **kwargs).partType


class MujinResourceIdentifier(object):
    _fragmentSeparator = FRAGMENT_SEPARATOR_EMPTY
    _primaryKeySeparator = PRIMARY_KEY_SEPARATOR_EMPTY
    _suffix = EMPTY_STRING_UNICODE
    _scheme = SCHEME_MUJIN
    _mujinPath = EMPTY_STRING_UNICODE
    _primaryKey = EMPTY_STRING_UTF8
    _fragment = EMPTY_STRING_UNICODE

    def __init__(self, **kwargs):
        # scheme=SCHEME_MUJIN, fragment=EMPTY_STRING_UNICODE, uri=EMPTY_STRING_UNICODE, primaryKey=EMPTY_STRING_UTF8, partType=EMPTY_STRING_UNICODE, filename=EMPTY_STRING_UNICODE, suffix=EMPTY_STRING_UNICODE, mujinPath=EMPTY_STRING_UNICODE, fragmentSeparator=FRAGMENT_SEPARATOR_EMPTY, primaryKeySeparator=PRIMARY_KEY_SEPARATOR_EMPTY

        self.mujinPath = kwargs.pop('mujinPath', None) or EMPTY_STRING_UNICODE
        self.scheme = kwargs.pop('scheme', SCHEME_MUJIN)
        self.fragment = kwargs.pop('fragment', EMPTY_STRING_UNICODE)
        self.suffix = kwargs.pop('suffix', EMPTY_STRING_UNICODE)
        self.fragmentSeparator = kwargs.pop('fragmentSeparator', FRAGMENT_SEPARATOR_EMPTY)
        self.primaryKeySeparator = kwargs.pop('primaryKeySeparator', PRIMARY_KEY_SEPARATOR_EMPTY)

        if 'primaryKey' in kwargs:
            assert 'uri' not in kwargs
            assert 'partType' not in kwargs
            assert 'filename' not in kwargs
            self._InitFromPrimaryKey(_EnsureUTF8(kwargs.pop('primaryKey')))
        elif 'uri' in kwargs:
            assert 'partType' not in kwargs
            assert 'filename' not in kwargs
            assert 'primaryKey' not in kwargs
            self._InitFromURI(_EnsureUnicode(kwargs.pop('uri')))
        elif 'partType' in kwargs:
            assert 'uri' not in kwargs
            assert 'filename' not in kwargs
            assert 'primaryKey' not in kwargs
            self._InitFromPartType(_EnsureUnicode(kwargs.pop('partType')))
        elif 'filename' in kwargs:
            assert 'uri' not in kwargs
            assert 'partType' not in kwargs
            assert 'primaryKey' not in kwargs
            self._InitFromFilename(_EnsureUnicode(kwargs.pop('filename')))
        else:
            raise URIError(_('Lack of parameters. initialization must include one of uri, primaryKey, partType or filename'))

        # Guess suffix based on primary key. Look for last occurrence of .mujin.
        if not self._suffix:
            primaryKey = _EnsureUnicode(self._primaryKey)
            index = primaryKey.rfind('.mujin.')
            if index >= 0:
                self._suffix = primaryKey[index:]

        if kwargs:
            log.warn('left over arguments to MujinResourceIdentifier constructor are ignored: %r', kwargs)

    def _InitFromURI(self, uri):
        parts = _ParseURI(uri, fragmentSeparator=self._fragmentSeparator)

        self._scheme = parts.scheme
        self._fragment = parts.fragment

        filename = EMPTY_STRING_UNICODE
        if self._scheme == 'file':
            if os.path.commonprefix([self._mujinPath, parts.path]) != self._mujinPath:
                log.debug('scheme is file, but file absolute path is different from given mujinPath: %s', uri)
                filename = parts.path  # path might be relative
            else:
                filename = parts.path[len(self._mujinPath) :]  # is logic really necessary?
        elif self._scheme == 'mujin':
            filename = parts.path[1:]
        elif self._scheme:  # allow empty scheme
            raise URIError(_("scheme %s isn't supported from uri %r") % (parts.scheme, uri))

        self._InitFromFilename(filename)

    def _InitFromPrimaryKey(self, primaryKey):
        self._primaryKey = primaryKey
        if self._primaryKeySeparator and self._primaryKeySeparator in primaryKey:
            self._primaryKey, fragment = primaryKey.rsplit(self._primaryKeySeparator, 1)
            self._fragment = _EnsureUnicode(fragment)

    def _InitFromPartType(self, partType):
        if self._fragmentSeparator:
            partTypeSegments = partType.rsplit(self._fragmentSeparator, 1)
            basePartType = partTypeSegments[0]
            if len(partTypeSegments) > 1:
                self._fragment = _EnsureUnicode(partTypeSegments[1])
        else:
            basePartType = partType
<<<<<<< HEAD
        self._primaryKey = Quote(basePartType + self._suffix)
    
    def _InitFromFilename(self, filename):
        if self._mujinPath and filename.startswith(self._mujinPath):
            filename = filename[len(self._mujinPath):]
        self._primaryKey = Quote(filename)
=======
        self._primaryKey = _Quote(basePartType + self._suffix)

    def _InitFromFilename(self, filename):
        if self._mujinPath and filename.startswith(self._mujinPath):
            filename = filename[len(self._mujinPath) :]
        self._primaryKey = _Quote(filename)
>>>>>>> d4a700df

    @property
    def scheme(self):
        return self._scheme

    @scheme.setter
    def scheme(self, value):
        self._scheme = _EnsureUnicode(value)

    @property
    def fragment(self):
        return self._fragment

    @fragment.setter
    def fragment(self, value):
        self._fragment = _EnsureUnicode(value)

    @property
    def bodyId(self):
        return self._fragment

    @bodyId.setter
    def bodyId(self, value):
        self._fragment = _EnsureUnicode(value)

    @property
    def suffix(self):
        return self._suffix

    @suffix.setter
    def suffix(self, value):
        self._suffix = _EnsureUnicode(value)

    @property
    def mujinPath(self):
        return self._mujinPath

    @mujinPath.setter
    def mujinPath(self, value):
        value = _EnsureUnicode(value)
        if value and not value.endswith('/'):
            value += '/'
        self._mujinPath = value

    @property
    def primaryKeySeparator(self):
        return self._primaryKeySeparator

    @primaryKeySeparator.setter
    def primaryKeySeparator(self, value):
        self._primaryKeySeparator = _EnsureUTF8(value)

    @property
    def fragmentSeparator(self):
        return self._fragmentSeparator

    @fragmentSeparator.setter
    def fragmentSeparator(self, value):
        self._fragmentSeparator = _EnsureUnicode(value)

    @property
    def primaryKey(self):
        if self._fragment and self._primaryKeySeparator:
            return self._primaryKey + self._primaryKeySeparator + _EnsureUTF8(self._fragment)
        else:
            return self._primaryKey

    @property
    def uri(self):
        """Same as GetURIFromPrimaryKey"""
        return _UnparseURI(self.parseResult, fragmentSeparator=self._fragmentSeparator)

    @property
    def parseResult(self):
        path = _Unquote(self._primaryKey)
        if not path.startswith('/') and path:
            path = '/' + path
        return urlparse.ParseResult(
            scheme=self._scheme,
            netloc=EMPTY_STRING_UNICODE,
            path=path,
            params=EMPTY_STRING_UNICODE,
            query=EMPTY_STRING_UNICODE,
            fragment=self._fragment,
        )

    @property
    def environmentId(self):
        suffix = _EnsureUTF8(self._suffix)
        if suffix and self._primaryKey.endswith(suffix):
            return _Unquote(self._primaryKey[: -len(suffix)])
        return _Unquote(self._primaryKey)

    @environmentId.setter
    def environmentId(self, value):
        self._primaryKey = Quote(_EnsureUnicode(value) + self._suffix)

    @property
    def filename(self):
        if not self._mujinPath:
            return self.environmentId + self._suffix
        return os.path.join(self._mujinPath, self.environmentId + self._suffix)

    @property
    def partType(self):
        if self._fragment:
            return self.environmentId + self._fragmentSeparator + self._fragment
        return self.environmentId

    @property
    def kwargs(self):
        return {
            'fragmentSeparator': self._fragmentSeparator,
            'primaryKeySeparator': self._primaryKeySeparator,
            'suffix': self._suffix,
            'scheme': self._scheme,
            'mujinPath': self._mujinPath,
            'primaryKey': self._primaryKey,
            'fragment': self._fragment,
        }

    def Clone(self, **kwargs):
        mri = MujinResourceIdentifier(**self.kwargs)
        for key, value in kwargs.items():
            setattr(mri, key, value)
        return mri

    def WithFragmentSeparator(self, fragmentSeparator):
        return self.Clone(fragmentSeparator=fragmentSeparator)

    def WithPrimaryKeySeparator(self, primaryKeySeparator):
        return self.Clone(primaryKeySeparator=primaryKeySeparator)

    def WithMujinPath(self, mujinPath):
        """
        >>> MujinResourceIdentifier(uri=u'file:/var/www/test.mujin.dae').filename
        u'/var/www/test.mujin.dae'
        >>> MujinResourceIdentifier(uri=u'file:/var/www/test.mujin.dae').filename
        u'/var/www/test.mujin.dae'
        >>> MujinResourceIdentifier(uri=u'file:/var/www/test.mujin.dae', mujinPath='/var/www').filename
        u'test.mujin.dae'
        >>> MujinResourceIdentifier(uri=u'file:/var/www/test.mujin.dae', mujinPath='/var/www').filename
        u'/var/www/test.mujin.dae'
        >>> MujinResourceIdentifier(primaryKey='test.mujin.dae').WithMujinPath(u'/data/u').filename
        u'/data/u/test.mujin.dae'
        >>> MujinResourceIdentifier(primaryKey='test.mujin.dae@body0_motion.mujin.dae').WithMujinPath(u'/data/u').filename
        u'/data/u/test.mujin.dae@body0_motion.mujin.dae'
        >>> MujinResourceIdentifier(primaryKey='test.mujin.dae@body0_motion.mujin.dae', primaryKeySeparator=PRIMARY_KEY_SEPARATOR_AT).WithMujinPath(u'/data/u').filename
        u'/data/u/test.mujin.dae'
        >>> MujinResourceIdentifier(filename='object.tar.gz', suffix=u'.tar.gz').WithMujinPath(u'/data/u').filename
        u'/data/u/object.tar.gz'
        """
        return self.Clone(mujinPath=mujinPath)

    def WithSuffix(self, suffix):
        """
        >>> MujinResourceIdentifier(uri=u'file:/var/www/test.mujin.dae').WithSuffix(u'.tar.gz').filename
        u'/var/www/test.tar.gz'
        """
        return self.Clone(suffix=suffix)

    def WithFragment(self, fragment=EMPTY_STRING_UNICODE):
        return self.Clone(fragment=fragment)

    def WithoutFragment(self):
        """
        >>> MujinResourceIdentifier(primaryKey='test.mujin.dae@body0_motion.mujin.dae', primaryKeySeparator=PRIMARY_KEY_SEPARATOR_AT).WithoutFragment().primaryKey
        'test.mujin.dae'
        >>> MujinResourceIdentifier(primaryKey='test.mujin.dae@body0_motion.mujin.dae', primaryKeySeparator=PRIMARY_KEY_SEPARATOR_AT).WithoutFragment().fragment
        ''
        >>> MujinResourceIdentifier(primaryKey='test.mujin.dae@body0_motion.mujin.dae', primaryKeySeparator=PRIMARY_KEY_SEPARATOR_AT).WithoutFragment().uri
        u'mujin:/test.mujin.dae'
        """
        return self.WithFragment()<|MERGE_RESOLUTION|>--- conflicted
+++ resolved
@@ -497,21 +497,12 @@
                 self._fragment = _EnsureUnicode(partTypeSegments[1])
         else:
             basePartType = partType
-<<<<<<< HEAD
         self._primaryKey = Quote(basePartType + self._suffix)
-    
-    def _InitFromFilename(self, filename):
-        if self._mujinPath and filename.startswith(self._mujinPath):
-            filename = filename[len(self._mujinPath):]
-        self._primaryKey = Quote(filename)
-=======
-        self._primaryKey = _Quote(basePartType + self._suffix)
 
     def _InitFromFilename(self, filename):
         if self._mujinPath and filename.startswith(self._mujinPath):
             filename = filename[len(self._mujinPath) :]
-        self._primaryKey = _Quote(filename)
->>>>>>> d4a700df
+        self._primaryKey = Quote(filename)
 
     @property
     def scheme(self):
