# -*- coding: utf-8 -*-
# Copyright (C) 2012-2015 MUJIN Inc
"""
Mujin webstack client
"""

# System imports
import os
import datetime
import base64
from email.utils import parsedate

<<<<<<< HEAD
import six
=======
from typing import List, Tuple, Any, Dict # noqa: F401
>>>>>>> c549f99a

# Mujin imports
from . import WebstackClientError
from . import controllerwebclientraw
from . import ugettext as _
from . import json
from . import urlparse
from . import uriutils
from . import webstackgraphclient

# Logging
import logging
log = logging.getLogger(__name__)


def GetFilenameFromURI(uri, mujinpath):
    """Returns the filesystem path that the URI points to.
    :param uri: points to mujin:/ resource

    example:

      GetFilenameFromURI(u'mujin:/\u691c\u8a3c\u52d5\u4f5c1_121122.mujin.dae',u'/var/www/media/u/testuser')
      returns: (ParseResult(scheme=u'mujin', netloc='', path=u'/\u691c\u8a3c\u52d5\u4f5c1_121122.mujin.dae', params='', query='', fragment=''), u'/var/www/media/u/testuser/\u691c\u8a3c\u52d5\u4f5c1_121122.mujin.dae')
    """
    mri = uriutils.MujinResourceIdentifier(uri=uri, mujinPath=mujinpath, fragmentSeparator=uriutils.FRAGMENT_SEPARATOR_AT)
    return mri.parseResult, mri.filename


def GetURIFromPrimaryKey(pk):
    """Given the encoded primary key (has to be str object), returns the unicode URL.
    If pk is a unicode object, will use inside url as is. Otherwise it will be decoded.
    example:

      GetURIFromPrimaryKey('%E6%A4%9C%E8%A8%BC%E5%8B%95%E4%BD%9C1_121122')
      returns: u'mujin:/\u691c\u8a3c\u52d5\u4f5c1_121122.mujin.dae'
    """
    return uriutils.GetURIFromPrimaryKey(pk, primaryKeySeparator=uriutils.PRIMARY_KEY_SEPARATOR_AT, fragmentSeparator=uriutils.FRAGMENT_SEPARATOR_AT)


def GetUnicodeFromPrimaryKey(pk):
    """Given the encoded primary key (has to be str object), returns the unicode string.
    If pk is a unicode object, will return the string as is.

    example:

      GetUnicodeFromPrimaryKey('%E6%A4%9C%E8%A8%BC%E5%8B%95%E4%BD%9C1_121122')
      returns: u'\u691c\u8a3c\u52d5\u4f5c1_121122'
    """
    return uriutils.GetFilenameFromPrimaryKey(pk, primaryKeySeparator=uriutils.PRIMARY_KEY_SEPARATOR_AT)

def GetPrimaryKeyFromURI(uri):
    """
    example:

      GetPrimaryKeyFromURI(u'mujin:/\u691c\u8a3c\u52d5\u4f5c1_121122.mujin.dae')
      returns u'%E6%A4%9C%E8%A8%BC%E5%8B%95%E4%BD%9C1_121122'
    """
    return six.ensure_text(uriutils.GetPrimaryKeyFromURI(uri, uriutils.FRAGMENT_SEPARATOR_AT, uriutils.PRIMARY_KEY_SEPARATOR_AT), 'utf-8')


def _FormatHTTPDate(dt):
    """Return a string representation of a date according to RFC 1123 (HTTP/1.1).

    The supplied date must be in UTC.
    """
    weekday = ['Mon', 'Tue', 'Wed', 'Thu', 'Fri', 'Sat', 'Sun'][dt.weekday()]
    month = ['Jan', 'Feb', 'Mar', 'Apr', 'May', 'Jun', 'Jul', 'Aug', 'Sep', 'Oct', 'Nov', 'Dec'][dt.month - 1]
    return '%s, %02d %s %04d %02d:%02d:%02d GMT' % (weekday, dt.day, month, dt.year, dt.hour, dt.minute, dt.second)


class WebstackClient(object):
    """Client for the Mujin Controller's web stack, using API v1 (REST) or API v2 (GraphQL).
    """

    class ObjectsWrapper(list):
        """Wraps response for list of objects. Provides extra meta data.
        """
        _meta = None  # Meta dict returned from server

        def __init__(self, data):
            super(WebstackClient.ObjectsWrapper, self).__init__(data['objects'])
            self._meta = data['meta']

        @property
        def totalCount(self):
            return self._meta['total_count']

        @property
        def limit(self):
            return self._meta['limit']

        @property
        def offset(self):
            return self._meta['offset']

    _webclient = None
    _userinfo = None  # A dict storing user info, like locale

    controllerurl = ''  # URl to controller
    controllerusername = ''  # Username to login with
    controllerpassword = ''  # Password to login with

    controllerIp = ''  # Hostname of the controller web server
    controllerPort = 80  # Port of the controller web server

    def __init__(self, controllerurl='http://127.0.0.1', controllerusername='', controllerpassword='', author=None, userAgent=None, additionalHeaders=None, unixEndpoint=None):
        """Logs into the Mujin controller.

        Args:
            controllerurl (str): URL of the mujin controller, e.g. http://controller14
            controllerusername (str): Username of the mujin controller, e.g. testuser
            controllerpassword (str): Password of the mujin controller
            userAgent (str): User agent to be sent on each request
            additionalHeaders (dict): Additional HTTP headers to be included in requests
            unixEndpoint (str): Unix socket endpoint for communicating with HTTP server over unix socket
        """

        # Parse controllerurl
        scheme, netloc, path, params, query, fragment = urlparse.urlparse(controllerurl)

        # Parse any credential in the url
        if '@' in netloc:
            creds, netloc = netloc.rsplit('@', 1)
            self.controllerusername, self.controllerpassword = creds.split(':', 1)

        # Parse IP (better: hostname) and port
        self.controllerIp = netloc.split(':', 1)[0]
        self.controllerPort = 80
        if ':' in netloc:
            hostname, port = netloc.split(':')
            self.controllerIp = hostname
            self.controllerPort = int(port)

        self.controllerurl = urlparse.urlunparse((scheme, netloc, '', '', '', ''))
        self.controllerusername = controllerusername or self.controllerusername
        self.controllerpassword = controllerpassword or self.controllerpassword

        self._userinfo = {
            'username': self.controllerusername,
            'locale': os.environ.get('LANG', ''),
        }
        self._webclient = controllerwebclientraw.ControllerWebClientRaw(self.controllerurl, self.controllerusername, self.controllerpassword, author=author, userAgent=userAgent, additionalHeaders=additionalHeaders, unixEndpoint=unixEndpoint)

    def __del__(self):
        self.Destroy()

    def Destroy(self):
        self.SetDestroy()

        if self._webclient is not None:
            self._webclient.Destroy()
            self._webclient = None

    def SetDestroy(self):
        webclient = self._webclient
        if webclient is not None:
            webclient.SetDestroy()

    def SetLocale(self, locale):
        self._userinfo['locale'] = locale
        self._webclient.SetLocale(locale)

    def SetUserAgent(self, userAgent):
        """Override user agent string sent on each HTTP request
        """
        self._webclient.SetUserAgent(userAgent)

    def SetAuthor(self, author):
        """Override author header sent on each HTTP request
        """
        self._webclient.SetAuthor(author)

    @property
    def graphApi(self):
        return webstackgraphclient.GraphClient(self._webclient)

    def RestartController(self):
        """Restarts controller
        """
        self._webclient.Request('POST', '/restartserver/', timeout=1)
        # No reason to check response since it's probably an error (server is restarting after all)

    def IsLoggedIn(self):
        return True

    def Login(self, timeout=5):
        """Force webclient to login if it is not currently logged in. Useful for checking that the credential works.
        """
        self.Ping(timeout=timeout)

    def Ping(self, timeout=5):
        """Sends a dummy HEAD request to api endpoint
        """
        response = self._webclient.Request('HEAD', u'/u/%s/' % self.controllerusername, timeout=timeout)
        if response.status_code != 200:
            raise WebstackClientError(_('Failed to ping controller, status code is %d') % response.status_code, response=response)
        return response

    def GetServerVersion(self, timeout=5):
        """Pings server and gets version

        :return: server version in tuple (major, minor, patch, commit)
        """
        response = self.Ping(timeout=timeout)
        serverString = response.headers.get('Server', '')
        if not serverString.startswith('mujinwebstack/'):
            return (0, 0, 0, 'unknown')
        serverVersion = serverString[len('mujinwebstack/'):]
        serverVersionParts = serverVersion.split('+', 1)
        if len(serverVersionParts) == 1:
            # handle old format 1.2.3.commitHash
            serverVersionMajor, serverVersionMinor, serverVersionPatch, serverVersionCommit = serverVersionParts[0].split('.', 3)
        else:
            # handle new format 1.2.3+commitHash
            serverVersionMajor, serverVersionMinor, serverVersionPatch = serverVersionParts[0].split('.', 2)
            serverVersionCommit = serverVersionParts[1]
        return (int(serverVersionMajor), int(serverVersionMinor), int(serverVersionPatch), serverVersionCommit)

    def SetLogLevel(self, componentLevels, timeout=5):
        """Set webstack log level

        :param componentLevels: Mapping from component name to level name, for example {"some.specific.component": "DEBUG"}
                                If component name is empty string, it sets the root logger
                                If level name is empty string, it unsets the level previously set
        """
        response = self._webclient.Request('POST', '/loglevel/', json={'componentLevels': componentLevels}, timeout=timeout)
        if response.status_code != 200:
            raise WebstackClientError(_('failed to set webstack log level, status code is: %d') % response.status_code, response=response)

    #
    # Scene related
    #

    def UploadSceneFile(self, f, timeout=5):
        """Uploads a file managed by file handle f
        """
        return self.UploadFile(f, timeout=timeout)['filename']

    def GetScenes(self, fields=None, offset=0, limit=0, timeout=5, **kwargs):
        """List all available scene on controller
        """
        params = {
            'offset': offset,
            'limit': limit,
        }
        params.update(kwargs)
        return self.ObjectsWrapper(self._webclient.APICall('GET', u'scene/', fields=fields, timeout=timeout, params=params))

    def GetScene(self, pk, fields=None, timeout=5):
        """Returns requested scene
        """
        return self._webclient.APICall('GET', u'scene/%s/' % pk, fields=fields, timeout=timeout)

    def GetObject(self, pk, fields=None, timeout=5):
        """Returns requested object
        """
        return self._webclient.APICall('GET', u'object/%s/' % pk, fields=fields, timeout=timeout)

    def SetObject(self, pk, objectdata, fields=None, timeout=5):
        """Do partial update on object resource
        """
        return self._webclient.APICall('PUT', u'object/%s/' % pk, data=objectdata, fields=fields, timeout=timeout)

    def GetRobot(self, pk, fields=None, timeout=5):
        """Returns requested robot
        """
        return self._webclient.APICall('GET', u'robot/%s/' % pk, fields=fields, timeout=timeout)

    def SetRobot(self, pk, robotdata, fields=None, timeout=5):
        """Do partial update on robot resource
        """
        return self._webclient.APICall('PUT', u'robot/%s/' % pk, data=robotdata, fields=fields, timeout=timeout)

    #
    # Scene related
    #

    def CreateScene(self, scenedata, fields=None, timeout=5):
        return self._webclient.APICall('POST', u'scene/', data=scenedata, fields=fields, timeout=timeout)

    def SetScene(self, scenepk, scenedata, fields=None, timeout=5):
        return self._webclient.APICall('PUT', u'scene/%s/' % scenepk, data=scenedata, fields=fields, timeout=timeout)

    def DeleteScene(self, scenepk, timeout=5):
        return self._webclient.APICall('DELETE', u'scene/%s/' % scenepk, timeout=timeout)

    def DeleteAllScenes(self, timeout=5):
        return self._webclient.APICall('DELETE', u'scene/', timeout=timeout)

    #
    # InstObject related
    #

    def CreateSceneInstObject(self, scenepk, instobjectdata, fields=None, timeout=5):
        return self._webclient.APICall('POST', u'scene/%s/instobject/' % scenepk, data=instobjectdata, fields=fields, timeout=timeout)

    def GetSceneInstObjects(self, scenepk, fields=None, timeout=5):
        """Returns the instance objects of the scene
        """
        return self.ObjectsWrapper(self._webclient.APICall('GET', u'scene/%s/instobject/' % scenepk, fields=fields, params={'limit': 0}, timeout=timeout))

    def GetSceneInstObject(self, scenepk, instobjectpk, fields=None, timeout=5):
        """Returns the instance objects of the scene
        """
        return self._webclient.APICall('GET', u'scene/%s/instobject/%s' % (scenepk, instobjectpk), fields=fields, timeout=timeout)

    def SetSceneInstObject(self, scenepk, instobjectpk, instobjectdata, fields=None, timeout=5):
        """Sets the instobject values via a WebAPI PUT call
        :param instobjectdata: key-value pairs of the data to modify on the instobject
        """
        return self._webclient.APICall('PUT', u'scene/%s/instobject/%s/' % (scenepk, instobjectpk), data=instobjectdata, fields=fields, timeout=timeout)

    def DeleteSceneInstObject(self, scenepk, instobjectpk, timeout=5):
        return self._webclient.APICall('DELETE', u'scene/%s/instobject/%s/' % (scenepk, instobjectpk), timeout=timeout)

    #
    # IKParam related
    #

    def CreateObjectIKParam(self, objectpk, ikparamdata, fields=None, timeout=5):
        return self._webclient.APICall('POST', u'object/%s/ikparam/' % objectpk, data=ikparamdata, fields=fields, timeout=timeout)

    def SetObjectIKParam(self, objectpk, ikparampk, ikparamdata, fields=None, timeout=5):
        """Sets the instobject values via a WebAPI PUT call
        :param instobjectdata: key-value pairs of the data to modify on the instobject
        """
        return self._webclient.APICall('PUT', u'object/%s/ikparam/%s/' % (objectpk, ikparampk), data=ikparamdata, fields=fields, timeout=timeout)

    def DeleteObjectIKParam(self, objectpk, ikparampk, timeout=5):
        return self._webclient.APICall('DELETE', u'object/%s/ikparam/%s/' % (objectpk, ikparampk), timeout=timeout)

    #
    # GraspSet related
    #

    def CreateObjectGraspSet(self, objectpk, graspsetdata, fields=None, timeout=5):
        return self._webclient.APICall('POST', u'object/%s/graspset/' % objectpk, data=graspsetdata, fields=fields, timeout=timeout)

    def SetObjectGraspSet(self, objectpk, graspsetpk, graspsetdata, fields=None, timeout=5):
        """Sets the instobject values via a WebAPI PUT call
        :param instobjectdata: key-value pairs of the data to modify on the instobject
        """
        return self._webclient.APICall('PUT', u'object/%s/graspset/%s/' % (objectpk, graspsetpk), data=graspsetdata, fields=fields, timeout=timeout)

    def DeleteObjectGraspSet(self, objectpk, graspsetpk, timeout=5):
        return self._webclient.APICall('DELETE', u'object/%s/graspset/%s/' % (objectpk, graspsetpk), timeout=timeout)

    #
    # PositionConfiguration related
    #

    def CreateObjectPositionConfiguration(self, objectpk, positionConfigurationData, fields=None, timeout=5):
        return self._webclient.APICall('POST', u'object/%s/positionConfiguration/' % objectpk, data=positionConfigurationData, fields=fields, timeout=timeout)

    def SetObjectPositionConfiguration(self, objectpk, positionConfigurationPk, positionConfigurationData, fields=None, timeout=5):
        return self._webclient.APICall('PUT', u'object/%s/positionConfiguration/%s/' % (objectpk, positionConfigurationPk), data=positionConfigurationData, fields=fields, timeout=timeout)

    def DeleteObjectPositionConfiguration(self, objectpk, positionConfigurationPk, timeout=5):
        return self._webclient.APICall('DELETE', u'object/%s/positionConfiguration/%s/' % (objectpk, positionConfigurationPk), timeout=timeout)

    #
    # Link related
    #

    def CreateObjectLink(self, objectpk, linkdata, fields=None, timeout=5):
        return self._webclient.APICall('POST', u'object/%s/link/' % objectpk, data=linkdata, fields=fields, timeout=timeout)

    def SetObjectLink(self, objectpk, linkpk, linkdata, fields=None, timeout=5):
        """Sets the instobject values via a WebAPI PUT call

        :param instobjectdata: key-value pairs of the data to modify on the instobject
        """
        return self._webclient.APICall('PUT', u'object/%s/link/%s/' % (objectpk, linkpk), data=linkdata, fields=fields, timeout=timeout)

    def GetObjectLinks(self, objectpk, fields=None, timeout=5):
        """Returns the instance objects of the scene
        """
        return self._webclient.APICall('GET', u'object/%s/link/' % (objectpk), fields=fields, timeout=timeout)

    def GetObjectLink(self, objectpk, linkpk, fields=None, timeout=5):
        """Returns the instance objects of the scene
        """
        return self._webclient.APICall('GET', u'object/%s/link/%s/' % (objectpk, linkpk), fields=fields, timeout=timeout)

    def DeleteObjectLink(self, objectpk, linkpk, timeout=5):
        return self._webclient.APICall('DELETE', u'object/%s/link/%s/' % (objectpk, linkpk), timeout=timeout)

    #
    # Attachment related
    #

    def CreateObjectAttachment(self, objectpk, attachmentdata, fields=None, timeout=5):
        return self._webclient.APICall('POST', u'object/%s/attachment/' % objectpk, data=attachmentdata, fields=fields, timeout=timeout)

    def SetObjectAttachment(self, objectpk, attachmentpk, attachmentdata, fields=None, timeout=5):
        return self._webclient.APICall('PUT', u'object/%s/attachment/%s/' % (objectpk, attachmentpk), data=attachmentdata, fields=fields, timeout=timeout)

    def DeleteObjectAttachment(self, objectpk, attachmentpk, timeout=5):
        return self._webclient.APICall('DELETE', u'object/%s/attachment/%s/' % (objectpk, attachmentpk), timeout=timeout)

    #
    # Geometry related
    #

    def CreateObjectGeometry(self, objectpk, geometrydata, fields=None, timeout=5):
        return self._webclient.APICall('POST', u'object/%s/geometry/' % objectpk, data=geometrydata, fields=fields, timeout=timeout)

    def SetObjectGeometry(self, objectpk, geometrypk, geometrydata, fields=None, timeout=5):
        """Sets the instobject values via a WebAPI PUT call

        :param instobjectdata: key-value pairs of the data to modify on the instobject
        """
        return self._webclient.APICall('PUT', u'object/%s/geometry/%s/' % (objectpk, geometrypk), data=geometrydata, fields=fields, timeout=timeout)

    def GetObjectGeometryData(self, objectpk, geometrypk, mesh=False, fields=None, timeout=5):
        """Returns the instance objects of the scene
        """
        params = {}
        if mesh:
            params['mesh'] = '1'
        return self._webclient.APICall('GET', u'object/%s/geometry/%s/' % (objectpk, geometrypk), params=params, fields=fields, timeout=timeout)

    def SetObjectGeometryMesh(self, objectpk, geometrypk, data, formathint='stl', unit='mm', timeout=5):
        """Upload binary file content of a cad file to be set as the mesh for the geometry
        """
        assert (formathint == 'stl')  # for now, only support stl

        headers = {
            'Content-Type': 'application/sla',
        }
        params = {'unit': unit}
        return self._webclient.APICall('PUT', u'object/%s/geometry/%s/' % (objectpk, geometrypk), params=params, data=data, headers=headers, timeout=timeout)

    def DeleteObjectGeometry(self, objectpk, geometrypk, timeout=5):
        return self._webclient.APICall('DELETE', u'object/%s/geometry/%s/' % (objectpk, geometrypk), timeout=timeout)

    def GetObjectGeometries(self, objectpk, mesh=False, fields=None, timeout=5):
        params = {}
        if mesh:
            params['mesh'] = '1'
        return self._webclient.APICall('GET', u'object/%s/geometry/' % objectpk, params=params, fields=fields, timeout=timeout)['geometries']

    #
    # Object Tools related
    #

    def GetRobotTools(self, robotpk, fields=None, timeout=5):
        return self._webclient.APICall('GET', u'robot/%s/tool/' % robotpk, fields=fields, timeout=timeout)['tools']

    def GetRobotTool(self, robotpk, toolpk, fields=None, timeout=5):
        return self._webclient.APICall('GET', u'robot/%s/tool/%s/' % (robotpk, toolpk), fields=fields, timeout=timeout)

    def CreateRobotTool(self, robotpk, tooldata, fields=None, timeout=5):
        return self._webclient.APICall('POST', u'robot/%s/tool/' % robotpk, data=tooldata, fields=fields, timeout=timeout)

    def SetRobotTool(self, robotpk, toolpk, tooldata, fields=None, timeout=5):
        """Sets the tool values via a WebAPI PUT call
        :param tooldata: key-value pairs of the data to modify on the tool
        """
        return self._webclient.APICall('PUT', u'robot/%s/tool/%s/' % (robotpk, toolpk), data=tooldata, fields=fields, timeout=timeout)

    def DeleteRobotTool(self, robotpk, toolpk, timeout=5):
        return self._webclient.APICall('DELETE', u'robot/%s/tool/%s/' % (robotpk, toolpk), timeout=timeout)

    #
    # InstObject Tools related
    #

    def GetInstRobotTools(self, scenepk, instobjectpk, fields=None, timeout=5):
        return self._webclient.APICall('GET', u'scene/%s/instobject/%s/tool/' % (scenepk, instobjectpk), fields=fields, timeout=timeout)['tools']

    def GetInstRobotTool(self, scenepk, instobjectpk, toolpk, fields=None, timeout=5):
        return self._webclient.APICall('GET', u'scene/%s/instobject/%s/tool/%s' % (scenepk, instobjectpk, toolpk), fields=fields, timeout=timeout)

    def CreateInstRobotTool(self, scenepk, instobjectpk, tooldata, fields=None, timeout=5):
        return self._webclient.APICall('POST', u'scene/%s/instobject/%s/tool/' % (scenepk, instobjectpk), data=tooldata, fields=fields, timeout=timeout)

    def SetInstRobotTool(self, scenepk, instobjectpk, toolpk, tooldata, fields=None, timeout=5):
        """Sets the tool values via a WebAPI PUT call
        :param tooldata: key-value pairs of the data to modify on the tool
        """
        return self._webclient.APICall('PUT', u'scene/%s/instobject/%s/tool/%s/' % (scenepk, instobjectpk, toolpk), data=tooldata, fields=fields, timeout=timeout)

    def DeleteInstRobotTool(self, scenepk, instobjectpk, toolpk, timeout=5):
        return self._webclient.APICall('DELETE', u'scene/%s/instobject/%s/tool/%s/' % (scenepk, instobjectpk, toolpk), timeout=timeout)

    #
    # Attached sensors related
    #

    def CreateRobotAttachedSensor(self, robotpk, attachedsensordata, fields=None, timeout=5):
        return self._webclient.APICall('POST', u'robot/%s/attachedsensor/' % robotpk, data=attachedsensordata, fields=fields, timeout=timeout)

    def GetRobotAttachedSensors(self, robotpk, timeout=5):
        return self._webclient.APICall('GET', u'robot/%s/attachedsensor/' % robotpk, timeout=timeout)['attachedsensors']

    def SetRobotAttachedSensor(self, robotpk, attachedsensorpk, attachedsensordata, fields=None, timeout=5):
        """Sets the attachedsensor values via a WebAPI PUT call

        :param attachedsensordata: key-value pairs of the data to modify on the attachedsensor
        """
        return self._webclient.APICall('PUT', u'robot/%s/attachedsensor/%s/' % (robotpk, attachedsensorpk), data=attachedsensordata, fields=fields, timeout=timeout)

    def SetRobotAttachedActuator(self, robotpk, attachedactuatorpk, attachedacturtordata, fields=None, timeout=5):
        """Sets the attachedactuatorpk values via a WebAPI PUT call

        :param attachedacturtordata: key-value pairs of the data to modify on the attachedactuator
        """
        return self._webclient.APICall('PUT', u'robot/%s/attachedactuator/%s/' % (robotpk, attachedactuatorpk), data=attachedacturtordata, fields=fields, timeout=timeout)

    def DeleteRobotAttachedSensor(self, robotpk, attachedsensorpk, timeout=5):
        return self._webclient.APICall('DELETE', u'robot/%s/attachedsensor/%s/' % (robotpk, attachedsensorpk), timeout=timeout)

    #
    # Gripper info related
    #

    def CreateRobotGripperInfo(self, robotpk, gripperInfoData, fields=None, timeout=5):
        return self._webclient.APICall('POST', u'robot/%s/gripperInfo/' % robotpk, data=gripperInfoData, fields=fields, timeout=timeout)

    def GetRobotGripperInfos(self, robotpk, timeout=5):
        return self._webclient.APICall('GET', u'robot/%s/gripperInfo/' % robotpk, timeout=timeout)['gripperInfos']

    def GetRobotGripperInfo(self, robotpk, gripperinfopk, timeout=5):
        return self._webclient.APICall('GET', u'robot/%s/gripperInfo/%s/' % (robotpk, gripperinfopk), timeout=timeout)

    def SetRobotGripperInfo(self, robotpk, gripperinfopk, gripperInfoData, fields=None, timeout=5):
        """Sets the gripper values via a WebAPI PUT call

        :param gripperInfoData: key-value pairs of the data to modify on the gripper
        """
        return self._webclient.APICall('PUT', u'robot/%s/gripperInfo/%s/' % (robotpk, gripperinfopk), data=gripperInfoData, fields=fields, timeout=timeout)

    def DeleteRobotGripperInfo(self, robotpk, gripperinfopk, timeout=5):
        return self._webclient.APICall('DELETE', u'robot/%s/gripperInfo/%s/' % (robotpk, gripperinfopk), timeout=timeout)

    #
    # Connected body related
    #

    def CreateRobotConnectedBody(self, robotpk, connectedBodyData, fields=None, timeout=5):
        return self._webclient.APICall('POST', u'robot/%s/connectedBody/' % robotpk, data=connectedBodyData, fields=fields, timeout=timeout)

    def GetRobotConnectedBodies(self, robotpk, timeout=5):
        return self._webclient.APICall('GET', u'robot/%s/connectedBody/' % robotpk, timeout=timeout)['connectedBodies']

    def GetRobotConnectedBody(self, robotpk, connectedBodyPk, timeout=5):
        return self._webclient.APICall('GET', u'robot/%s/connectedBody/%s/' % (robotpk, connectedBodyPk), timeout=timeout)

    def SetRobotConnectedBody(self, robotpk, connectedBodyPk, connectedBodyData, fields=None, timeout=5):
        """Sets the connected body values via a WebAPI PUT call

        :param connectedBodyData: key-value pairs of the data to modify on the connected body
        """
        return self._webclient.APICall('PUT', u'robot/%s/connectedBody/%s/' % (robotpk, connectedBodyPk), data=connectedBodyData, fields=fields, timeout=timeout)

    def DeleteRobotConnectedBody(self, robotpk, connectedBodyPk, timeout=5):
        return self._webclient.APICall('DELETE', u'robot/%s/connectedBody/%s/' % (robotpk, connectedBodyPk), timeout=timeout)

    #
    # Task related
    #

    def GetSceneTasks(self, scenepk, fields=None, offset=0, limit=0, tasktype=None, timeout=5):
        params = {
            'offset': offset,
            'limit': limit,
        }
        if tasktype:
            params['tasktype'] = tasktype
        return self.ObjectsWrapper(self._webclient.APICall('GET', u'scene/%s/task/' % scenepk, fields=fields, timeout=timeout, params=params))

    def GetSceneTask(self, scenepk, taskpk, fields=None, timeout=5):
        return self._webclient.APICall('GET', u'scene/%s/task/%s/' % (scenepk, taskpk), fields=fields, timeout=timeout)

    def CreateSceneTask(self, scenepk, taskdata, fields=None, timeout=5):
        return self._webclient.APICall('POST', u'scene/%s/task/' % scenepk, data=taskdata, fields=fields, timeout=timeout)

    def SetSceneTask(self, scenepk, taskpk, taskdata, fields=None, timeout=5):
        self._webclient.APICall('PUT', u'scene/%s/task/%s/' % (scenepk, taskpk), data=taskdata, fields=fields, timeout=timeout)

    def DeleteSceneTask(self, scenepk, taskpk, timeout=5):
        self._webclient.APICall('DELETE', u'scene/%s/task/%s/' % (scenepk, taskpk), timeout=timeout)

    def RunSceneTaskAsync(self, scenepk, taskpk, fields=None, timeout=5):
        """
        :return: {'jobpk': 'xxx', 'msg': 'xxx'}
        """
        data = {
            'scenepk': scenepk,
            'target_pk': taskpk,
            'resource_type': 'task',
        }
        return self._webclient.APICall('POST', u'job/', data=data, expectedStatusCode=200, timeout=timeout)

    #
    # Result related
    #

    def GetResult(self, resultpk, fields=None, timeout=5):
        return self._webclient.APICall('GET', u'planningresult/%s/' % resultpk, fields=fields, timeout=timeout)

    def GetBinpickingResult(self, resultpk, fields=None, timeout=5):
        assert (UserWarning)
        return self._webclient.APICall('GET', u'binpickingresult/%s' % resultpk, fields=fields, timeout=timeout)

    def GetResultProgram(self, resultpk, programtype=None, format='dat', timeout=5):
        params = {'format': format}
        if programtype is not None and len(programtype) > 0:
            params['type'] = programtype
        # Custom http call because APICall currently only supports json
        response = self._webclient.Request('GET', u'/api/v1/planningresult/%s/program/' % resultpk, params=params, timeout=timeout)
        assert (response.status_code == 200)
        return response.content

    def SetResult(self, resultpk, resultdata, fields=None, timeout=5):
        self._webclient.APICall('PUT', u'planningresult/%s/' % resultpk, data=resultdata, fields=fields, timeout=timeout)

    def DeleteResult(self, resultpk, timeout=5):
        self._webclient.APICall('DELETE', u'planningresult/%s/' % resultpk, timeout=timeout)

    #
    # Job related
    #

    def GetJobs(self, fields=None, offset=0, limit=0, timeout=5):
        return self.ObjectsWrapper(self._webclient.APICall('GET', u'job/', fields=fields, timeout=timeout, params={
            'offset': offset,
            'limit': limit,
        }))

    def DeleteJob(self, jobpk, timeout=5):
        """Cancels the job with the corresponding jobpk
        """
        self._webclient.APICall('DELETE', u'job/%s/' % jobpk, timeout=timeout)

    def DeleteJobs(self, timeout=5):
        """Cancels all jobs
        """
        # Cancel on the zmq configure socket first
        self._webclient.APICall('DELETE', u'job/', timeout=timeout)

    #
    # Cycle Log
    #

    def GetCycleLogs(self, fields=None, offset=0, limit=0, timeout=5, **kwargs):
        params = {
            'offset': offset,
            'limit': limit,
        }
        params.update(kwargs)
        return self.ObjectsWrapper(self._webclient.APICall('GET', u'cycleLog/', fields=fields, timeout=timeout, params=params))

    def CreateCycleLogs(self, cycleLogs, reporterControllerId=None, reporterDateCreated=None, fields=None, timeout=5):
        return self._webclient.APICall('POST', u'cycleLog/', data={
            'cycleLogs': cycleLogs,
            'reporterControllerId': reporterControllerId,
            'reporterDateCreated': reporterDateCreated,
        }, fields=fields, timeout=timeout)

    def CreateLogEntries(self, logEntries, timeout=5):
        # type: (List[Tuple[str, Any, Dict[str, bytes]]], int) -> Any
        files = []
        for logType, logEntry, attachments in logEntries:
            files.append((u'logEntry/%s' % logType, ('', json.dumps(logEntry), 'application/json')))
            if attachments is not None:
                for attachmentName, attachmentData in attachments.iteritems():
                    files.append((u'attachment', (attachmentName, attachmentData)))
        return self._webclient.APICall('POST', u'logEntry', files=files, timeout=timeout, apiVersion='v2')

    #
    # Controller State
    #

    def GetControllerState(self, controllerId, fields=None, timeout=3):
        return self._webclient.APICall('GET', u'controllerState/%s/' % controllerId, fields=fields, timeout=timeout)

    #
    # Geometry related
    #

    def GetObjectGeometry(self, objectpk, timeout=5):
        """Return list of geometries (a dictionary with keys: positions, indices) of the given object
        """
        import numpy
        response = self._webclient.APICall('GET', u'object/%s/scenejs/' % objectpk, timeout=timeout)
        geometries = []
        for encodedGeometry in response['geometries']:
            geometry = {}
            positions = numpy.fromstring(base64.b64decode(encodedGeometry['positions_base64']), dtype=float)
            positions = positions.reshape(len(positions) // 3, 3)
            geometry['positions'] = positions
            indices = numpy.fromstring(base64.b64decode(encodedGeometry['indices_base64']), dtype=numpy.uint32)
            indices = indices.reshape(len(indices) // 3, 3)
            geometry['indices'] = indices
            geometries.append(geometry)
        return geometries

    #
    # File related
    #

    def UploadFile(self, f, filename=None, timeout=10):
        """Uploads a file managed by file handle f
        Returns:
            (dict) json response
        """
        data = {}
        if filename:
            data['filename'] = filename
        response = self._webclient.Request('POST', '/fileupload', files={'file': f}, data=data, timeout=timeout)
        if response.status_code in (200,):
            try:
                return response.json()
            except Exception as e:
                log.exception('failed to upload file: %s', e)
        raise WebstackClientError(response.content.decode('utf-8'), response=response)

    def UploadFiles(self, files, timeout=60):
        """Uploads a list of files

        Args:
            files (list): list of files in the form of [
                    ('myObject.mujin.msgpack', fileLikeObj),
                    ('files/myObject/subfolder/test.jpg', fileLikeObj),
                    ('files/myObject/subfolder/test2.jpg', fileLikeObj),
                ]
        Returns:
            (dict) json response
        """
        response = self._webclient.Request('POST', '/fileupload', files=[
            ('files', (filename, f))
            for filename, f in files
        ], timeout=timeout)
        if response.status_code in (200,):
            try:
                return response.json()
            except Exception as e:
                log.exception('failed to upload files: %s', e)
        raise WebstackClientError(response.content.decode('utf-8'))

    def DeleteFile(self, filename, timeout=10):
        response = self._webclient.Request('POST', '/file/delete/', data={'filename': filename}, timeout=timeout)
        if response.status_code in (200,):
            try:
                return response.json()['filename']
            except Exception as e:
                log.exception('failed to delete file: %s', e)
        raise WebstackClientError(response.content.decode('utf-8'), response=response)

    def DeleteFiles(self, filenames, timeout=10):
        response = self._webclient.Request('POST', '/file/delete/', data={'filenames': filenames}, timeout=timeout)
        if response.status_code in (200,):
            try:
                return response.json()['filenames']
            except Exception as e:
                log.exception('failed to delete file: %s', e)
        raise WebstackClientError(response.content.decode('utf-8'), response=response)

    def ListFiles(self, dirname='', timeout=2):
        response = self._webclient.Request('GET', '/file/list/', params={'dirname': dirname}, timeout=timeout)
        if response.status_code in (200, 404):
            try:
                return response.json()
            except Exception as e:
                log.exception('failed to delete file: %s', e)
        raise WebstackClientError(response.content.decode('utf-8'), response=response)

    def FileExists(self, path, timeout=5):
        """Check if a file exists on server
        """
        response = self._webclient.Request('HEAD', u'/u/%s/%s' % (self.controllerusername, path.rstrip('/')), timeout=timeout)
        if response.status_code not in [200, 301, 404]:
            raise WebstackClientError(_('Failed to check file existence, status code is %d') % response.status_code, response=response)
        return response.status_code != 404

    def DownloadFile(self, filename, ifmodifiedsince=None, timeout=5):
        """Downloads a file given filename

        :return: A streaming response
        """
        headers = {}
        if ifmodifiedsince:
            headers['If-Modified-Since'] = _FormatHTTPDate(ifmodifiedsince)
        response = self._webclient.Request('GET', u'/u/%s/%s' % (self.controllerusername, filename), headers=headers, stream=True, timeout=timeout)
        if ifmodifiedsince and response.status_code == 304:
            return response
        if response.status_code != 200:
            raise WebstackClientError(response.content.decode('utf-8'), response=response)
        return response

    def FlushAndDownloadFile(self, filename, timeout=5):
        """Flush and perform a HEAD operation on the given filename to retrieve metadata.

        :return: A streaming response
        """
        response = self._webclient.Request('GET', '/file/download/', params={'filename': filename}, stream=True, timeout=timeout)
        if response.status_code != 200:
            raise WebstackClientError(response.content.decode('utf-8'), response=response)
        return response

    def FlushAndHeadFile(self, filename, timeout=5):
        """Flush and perform a HEAD operation on the given filename to retrieve metadata.

        :return: A dict containing "modified (datetime.datetime)" and "size (int)"
        """
        response = self._webclient.Request('HEAD', '/file/download/', params={'filename': filename}, timeout=timeout)
        if response.status_code != 200:
            raise WebstackClientError(_('Failed to check file existence, status code is %d') % response.status_code, response=response)
        return {
            'modified': datetime.datetime(*parsedate(response.headers['Last-Modified'])[:6]),
            'size': int(response.headers['Content-Length']),
        }

    def HeadFile(self, filename, timeout=5):
        """Perform a HEAD operation on the given filename to retrieve metadata.

        :return: A dict containing "modified (datetime.datetime)" and "size (int)"
        """
        path = u'/u/%s/%s' % (self.controllerusername, filename.rstrip('/'))
        response = self._webclient.Request('HEAD', path, timeout=timeout)
        if response.status_code not in [200]:
            raise WebstackClientError(_('Failed to check file existence, status code is %d') % response.status_code, response=response)
        return {
            'modified': datetime.datetime(*parsedate(response.headers['Last-Modified'])[:6]),
            'size': int(response.headers['Content-Length']),
            'hash': response.headers.get('X-Content-SHA1'),
        }

    def FlushCache(self, timeout=5):
        """Flush pending changes in cache to disk
        """
        response = self._webclient.Request('POST', '/flushcache/', timeout=timeout)
        if response.status_code != 200:
            raise WebstackClientError(response.content.decode('utf-8'), response=response)

    # 
    # Blob related
    # 

    def DownloadBlob(self, blobId, timeout=5):
        """Downloads a blob with given id

        :return: A streaming response
        """
        response = self._webclient.Request('GET', u'/api/v2/blob/%s' % blobId, stream=True, timeout=timeout)
        if response.status_code == 404:
            raise WebstackClientError(_('Blob "%s" does not exist, status code is %d') % (blobId, response.status_code), response=response)
        if response.status_code == 204:
            raise WebstackClientError(_('Blob "%s" has no content, status code is %d') % (blobId, response.status_code), response=response)
        if response.status_code != 200:
            raise WebstackClientError(response.content.decode('utf-8'), response=response)
        return response

    #
    # Log related
    #

    def GetUserLog(self, category, level='DEBUG', keyword=None, limit=None, cursor=None, includecursor=False, forward=False, timeout=2):
        """Get the user log from the controller.
        """
        params = {
            'keyword': (keyword or '').strip(),
            'cursor': (cursor or '').strip(),
            'includecursor': 'true' if includecursor else 'false',
            'forward': 'true' if forward else 'false',
            'limit': str(limit or 0),
            'level': level,
        }

        response = self._webclient.Request('GET', '/log/user/%s/' % category, params=params, timeout=timeout)
        if response.status_code != 200:
            raise WebstackClientError(_('Failed to retrieve user log, status code is %d') % response.status_code, response=response)
        return response.json()
    
    def DownloadSignalLog(self, limit=None, cursor=None, includecursor=False, forward=False, timeout=2):
        """Get the signal log from the controller.

        Returns a stream response, so have to use 
        
        for chunk in GetSignalLog().iter_content(chunk_size=10000):
            if chunk:
                f.write(chunk)
        
        """
        params = {
            'cursor': (cursor or '').strip(),
            'includecursor': 'true' if includecursor else 'false',
            'forward': 'true' if forward else 'false',
            'limit': str(limit or 0),
        }
        
        response = self._webclient.Request('GET', '/log/plcsignal/', params=params, timeout=timeout, stream=True)
        if response.status_code != 200:
            raise WebstackClientError(_('Failed to retrieve user log, status code is %d') % response.status_code, response=response)
        return response
    
    #
    # Query list of scenepks based on barcdoe field
    #

    def QueryScenePKsByBarcodes(self, barcodes, timeout=2):
        response = self._webclient.Request('GET', '/query/barcodes/', params={'barcodes': ','.join(barcodes)})
        if response.status_code != 200:
            raise WebstackClientError(_('Failed to query scenes based on barcode, status code is %d') % response.status_code, response=response)
        return response.json()

    #
    # Report stats to registration controller
    #

    def ReportStats(self, data, timeout=5):
        response = self._webclient.Request('POST', '/stats/', data=json.dumps(data), headers={'Content-Type': 'application/json'}, timeout=timeout)
        if response.status_code != 200:
            raise WebstackClientError(_('Failed to upload stats, status code is %d') % response.status_code, response=response)

    #
    # Config.
    #

    def GetConfig(self, filename=None, timeout=5):
        """Retrieve configuration file content from controller.

        :param filename: optional, can be one of controllersystem.conf, binpickingsystem.conf, teachworkersystem.conf, robotbridges.conf.json
        :return: configuration file content dictionary 
        """
        path = '/config/'
        if filename:
            path = '/config/%s/' % filename
        response = self._webclient.Request('GET', path, timeout=timeout)
        if response.status_code != 200:
            raise WebstackClientError(_('Failed to retrieve configuration from controller, status code is %d') % response.status_code, response=response)
        return response.json()

    def SetConfig(self, data, filename=None, timeout=5):
        """Set configuration file content to controller.

        :param data: content dictionary in its entirety
        :param filename: optional, can be one of controllersystem.conf, binpickingsystem.conf, teachworkersystem.conf, robotbridges.conf.json
        """
        path = '/config/'
        if filename:
            path = '/config/%s/' % filename
        response = self._webclient.Request('PUT', path, data=json.dumps(data), headers={'Content-Type': 'application/json'}, timeout=timeout)
        if response.status_code not in (200, 202):
            raise WebstackClientError(_('Failed to set configuration to controller, status code is %d') % response.status_code, response=response)

    def DeleteConfig(self, filename, timeout=5):
        """Delete configuration file on controller.
        :param filename: filename of the configuration file to delete
        """
        path = '/config/%s/' % filename
        response = self._webclient.Request('DELETE', path, timeout=timeout)
        if response.status_code not in (200, 204):
            raise WebstackClientError(_('Failed to delete configuration on controller, status code is %d') % response.status_code, response=response)

    def GetSystemInfo(self, timeout=3):
        response = self._webclient.Request('GET', '/systeminfo/')
        if response.status_code != 200:
            raise WebstackClientError(_('Failed to retrieve system info from controller, status code is %d') % response.status_code, response=response)
        return response.json()

    #
    # Reference Object PKs.
    #
    def ModifySceneAddReferenceObjectPK(self, scenepk, referenceobjectpk, timeout=5):
        return self.ModifySceneAddReferenceObjectPKs(scenepk, [referenceobjectpk], timeout=timeout)

    def ModifySceneAddReferenceObjectPKs(self, scenepk, referenceobjectpks, timeout=5):
        """
        Add multiple referenceobjectpks to the scene.
        """
        response = self._webclient.Request('POST', '/referenceobjectpks/add/', data=json.dumps({
            'scenepk': scenepk,
            'referenceobjectpks': referenceobjectpks,
        }), headers={'Content-Type': 'application/json'}, timeout=timeout)
        if response.status_code != 200:
            raise WebstackClientError(_('Failed to add referenceobjectpks %r to scene %r, status code is %d') % (referenceobjectpks, scenepk, response.status_code), response=response)

    def ModifySceneRemoveReferenceObjectPK(self, scenepk, referenceobjectpk, timeout=5):
        return self.ModifySceneRemoveReferenceObjectPKs(scenepk, [referenceobjectpk], timeout=timeout)

    def ModifySceneRemoveReferenceObjectPKs(self, scenepk, referenceobjectpks, timeout=5):
        """
        Remove multiple referenceobjectpks from the scene.
        """
        response = self._webclient.Request('POST', '/referenceobjectpks/remove/', data=json.dumps({
            'scenepk': scenepk,
            'referenceobjectpks': referenceobjectpks,
        }), headers={'Content-Type': 'application/json'}, timeout=timeout)
        if response.status_code != 200:
            raise WebstackClientError(_('Failed to remove referenceobjectpks %r from scene %r, status code is %d') % (referenceobjectpks, scenepk, response.status_code), response=response)

    #
    # ITL program related
    #

    def GetITLPrograms(self, fields=None, offset=0, limit=0, timeout=5, **kwargs):
        params = {
            'offset': offset,
            'limit': limit,
        }
        params.update(kwargs)
        return self.ObjectsWrapper(self._webclient.APICall('GET', u'itl/', fields=fields, timeout=timeout, params=params))

    def GetITLProgram(self, programName, fields=None, timeout=5):
        """Throws exception if program does not exist."""
        return self._webclient.APICall('GET', u'itl/%s/' % programName, fields=fields, timeout=timeout)

    def CreateITLProgram(self, data, fields=None, timeout=5):
        return self._webclient.APICall('POST', u'itl/', data=data, fields=fields, timeout=timeout)

    def SetITLProgram(self, programName, data, fields=None, timeout=5):
        self._webclient.APICall('PUT', u'itl/%s/' % programName, data=data, fields=fields, timeout=timeout)

    def DeleteITLProgram(self, programName, timeout=5):
        self._webclient.APICall('DELETE', u'itl/%s/' % programName, timeout=timeout)

    def DeleteAllITLPrograms(self, timeout=5):
        return self._webclient.APICall('DELETE', u'itl/', timeout=timeout)

    #
    # Backup restore
    #

    def Backup(self, saveconfig=True, savemedia=True, backupscenepks=None, saveapps=True, saveitl=True, savedetection=False, savecalibration=False, savedebug=False, timeout=600):
        """Downloads a backup file

        :param saveconfig: Whether we want to include configs in the backup, defaults to True
        :param savemedia: Whether we want to include media files in the backup, defaults to True
        :param saveapps: Whether we want to include web apps in the backup, defaults to True
        :param saveitl: Whether we want to include itl programs in the backup, defaults to True
        :param savedetection: Whether we want to include detection files in the backup, defaults to False
        :param savecalibration: Whether we want to include calibration files in the backup, defaults to False
        :param savedebug: Whether we want to include debug files in the backup, defaults to False
        :param backupscenepks: List of scenes to backup, defaults to None
        :param timeout: Amount of time in seconds to wait before failing, defaults to 600
        :raises WebstackClientError: If request wasn't successful
        :return: A streaming response to the backup file
        """
        response = self._webclient.Request('GET', '/backup/', stream=True, params={
            'media': 'true' if savemedia else 'false',
            'config': 'true' if saveconfig else 'false',
            'apps': 'true' if saveapps else 'false',
            'itl': 'true' if saveitl else 'false',
            'detection': 'true' if savedetection else 'false',
            'calibration': 'true' if savecalibration else 'false',
            'debug': 'true' if savedebug else 'false',
            'backupScenePks': ','.join(backupscenepks) if backupscenepks else None,
        }, timeout=timeout)
        if response.status_code != 200:
            raise WebstackClientError(response.content.decode('utf-8'), response=response)
        return response

    def Restore(self, file, restoreconfig=True, restoremedia=True, timeout=600):
        """Uploads a previously downloaded backup file to restore

        :param file: Backup filer in tarball format
        :param restoreconfig: Whether we want to restore the configs, defaults to True
        :param restoremedia: Whether we want to restore the media data, defaults to True
        :param timeout: Amount of time in seconds to wait before failing, defaults to 600
        :raises WebstackClientError: If request wasn't successful
        :return: JSON response
        """
        response = self._webclient.Request('POST', '/backup/', files={'file': file}, params={
            'media': 'true' if restoremedia else 'false',
            'config': 'true' if restoreconfig else 'false',
        }, timeout=timeout)
        if response.status_code in (200,):
            try:
                return response.json()
            except Exception as e:
                log.exception('failed to restore: %s', e)
        raise WebstackClientError(response.content.decode('utf-8'), response=response)

    #
    # Debugging related
    #

    def GetDebugResources(self, timeout=5):
        """returns available debug resources from controller

        :param timeout: Amount of time in seconds to wait before failing, defaults to 5
        :return: Available debug resources
        """
        return self.ObjectsWrapper(self._webclient.APICall('GET', u'debug/', timeout=timeout))

    def DownloadDebugResource(self, debugresourcepk, timeout=10):
        """downloads contents of the given debug resource

        :param debugresourcepk: Exact name of the debug resource to download
        :param timeout: Amount of time in seconds to wait before failing, defaults to 10
        :raises WebstackClientError: If request wasn't successful
        :return: Contents of the requested resource
        """
        # custom http call because APICall currently only supports json
        response = self._webclient.Request('GET', '/api/v1/debug/%s/download/' % debugresourcepk, stream=True, timeout=timeout)
        if response.status_code != 200:
            raise WebstackClientError(response.content.decode('utf-8'), response=response)
        return response

    def GetSchema(self, schemaId, timeout=10):
        """Look up json schema by schemaId
        """
        response = self._webclient.Request('GET', '/schema/%s/%s.json' % (self._userinfo['locale'], schemaId))
        if response.status_code != 200:
            raise WebstackClientError(response.content.decode('utf-8'), response=response)
        return response.json()<|MERGE_RESOLUTION|>--- conflicted
+++ resolved
@@ -10,11 +10,8 @@
 import base64
 from email.utils import parsedate
 
-<<<<<<< HEAD
 import six
-=======
 from typing import List, Tuple, Any, Dict # noqa: F401
->>>>>>> c549f99a
 
 # Mujin imports
 from . import WebstackClientError
