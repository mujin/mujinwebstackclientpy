--- conflicted
+++ resolved
@@ -686,80 +686,6 @@
         return geometries
 
     #
-<<<<<<< HEAD
-=======
-    # Sensor mappings related
-    #
-
-    def GetSceneSensorMapping(self, scenepk, timeout=5):
-        """Return the mapping of camerafullname to cameraid. e.g. {'sourcecamera/ensenso_l_rectified': '150353', 'sourcecamera/ensenso_r_rectified':'150353_Right' ...}
-        """
-        instobjects = self._webclient.APICall('GET', u'scene/%s/instobject/' % scenepk, fields='attachedsensors,connectedBodies,object_pk,name', params={'limit': 0}, timeout=timeout)['objects']
-        sensormapping = {}
-        for instobject in instobjects:
-            # find instobjects that have attached sensors
-            if len(instobject.get('attachedsensors', [])) > 0:
-                attachedsensors = self._webclient.APICall('GET', u'robot/%s/attachedsensor/' % instobject['object_pk'])['attachedsensors']
-                for attachedsensor in attachedsensors:
-                    camerafullname = '%s/%s' % (instobject['name'], attachedsensor['name'])
-                    if 'hardware_id' in attachedsensor['sensordata']:
-                        sensormapping[camerafullname] = attachedsensor['sensordata']['hardware_id']
-                    else:
-                        sensormapping[camerafullname] = None
-                        log.warn('attached sensor %s does not have hardware_id', camerafullname)
-            # find instobjects that have connected bodies, need to check inside each connected body
-            if len(instobject.get('connectedBodies', [])) > 0:
-                connectedBodies = self._webclient.APICall('GET', u'robot/%s/connectedBody/' % instobject['object_pk'])['connectedBodies']
-                for connectedBody in connectedBodies:
-                    connectedBodySceneOrObjectPk = GetPrimaryKeyFromURI(connectedBody['url'])
-                    attachedsensors = self._webclient.APICall('GET', u'robot/%s/attachedsensor/' % connectedBodySceneOrObjectPk)['attachedsensors']
-                    for attachedsensor in attachedsensors:
-                        camerafullname = '%s/%s_%s' % (instobject['name'], connectedBody['name'], attachedsensor['name'])
-                        if 'hardware_id' in attachedsensor['sensordata']:
-                            sensormapping[camerafullname] = attachedsensor['sensordata']['hardware_id']
-                        else:
-                            sensormapping[camerafullname] = None
-                            log.warn('attached sensor %s does not have hardware_id', camerafullname)
-        return sensormapping
-
-    def SetSceneSensorMapping(self, sensormapping, scenepk, timeout=5):
-        """
-        :param sensormapping: The mapping of camerafullname to cameraid. e.g. {'sourcecamera/ensenso_l_rectified': '150353', 'sourcecamera/ensenso_r_rectified':'150353_Right' ...}
-        """
-        instobjects = self._webclient.APICall('GET', u'scene/%s/instobject/' % scenepk, params={'limit': 0}, fields='attachedsensors,connectedBodies,object_pk,name', timeout=timeout)['objects']
-        cameracontainernames = set([camerafullname.split('/', 1)[0] for camerafullname in sensormapping.keys()])
-        sensormapping = dict(sensormapping)
-        for instobject in instobjects:
-            if instobject['name'] not in cameracontainernames:
-                continue
-            # find instobjects that have attached sensors
-            if len(instobject.get('attachedsensors', [])) > 0:
-                attachedsensors = self._webclient.APICall('GET', u'robot/%s/attachedsensor/' % instobject['object_pk'])['attachedsensors']
-                for attachedsensor in attachedsensors:
-                    camerafullname = '%s/%s' % (instobject['name'], attachedsensor['name'])
-                    if camerafullname in sensormapping.keys():
-                        hardwareId = attachedsensor['sensordata'].get('hardware_id', None)
-                        if hardwareId != sensormapping[camerafullname]:
-                            self._webclient.APICall('PUT', u'robot/%s/attachedsensor/%s' % (instobject['object_pk'], attachedsensor['pk']), data={'sensordata': {'hardware_id': str(sensormapping[camerafullname])}})
-                        del sensormapping[camerafullname]
-            # find instobjects that have connected bodies, need to check inside each connected body
-            if len(instobject.get('connectedBodies', [])) > 0:
-                connectedBodies = self._webclient.APICall('GET', u'robot/%s/connectedBody/' % instobject['object_pk'])['connectedBodies']
-                for connectedBody in connectedBodies:
-                    connectedBodySceneOrObjectPk = GetPrimaryKeyFromURI(connectedBody['url'])
-                    attachedsensors = self._webclient.APICall('GET', u'robot/%s/attachedsensor/' % connectedBodySceneOrObjectPk)['attachedsensors']
-                    for attachedsensor in attachedsensors:
-                        camerafullname = '%s/%s_%s' % (instobject['name'], connectedBody['name'], attachedsensor['name'])
-                        if camerafullname in sensormapping.keys():
-                            hardwareId = attachedsensor['sensordata'].get('hardware_id', None)
-                            if hardwareId != sensormapping[camerafullname]:
-                                self._webclient.APICall('PUT', u'robot/%s/attachedsensor/%s' % (connectedBodySceneOrObjectPk, attachedsensor['pk']), data={'sensordata': {'hardware_id': str(sensormapping[camerafullname])}})
-                            del sensormapping[camerafullname]
-        if sensormapping:
-            raise WebstackClientError(_('some sensors are not found in scene: %r') % sensormapping.keys())
-
-    #
->>>>>>> 4a5a6452
     # File related
     #
 
