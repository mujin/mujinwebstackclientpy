--- conflicted
+++ resolved
@@ -15,15 +15,11 @@
     version=version['__version__'],
     packages=['mujincontrollerclient'],
     package_dir={'mujincontrollerclient': 'python/mujincontrollerclient'},
-<<<<<<< HEAD
-    scripts=['bin/mujin_controllerclientpy_registerscene.py', 'bin/mujin_controllerclientpy_applyconfig.py', 'bin/mujin_controllerclientpy_runshell.py'],
-=======
     data_files=[
         # using scripts= will cause the first line of the script being modified for python2 or python3
         # put the scripts in data_files will copy them as-is
-        ('bin', ['bin/mujin_controllerclientpy_registerscene.py', 'bin/mujin_controllerclientpy_applyconfig.py']),
+        ('bin', ['bin/mujin_controllerclientpy_registerscene.py', 'bin/mujin_controllerclientpy_applyconfig.py', 'bin/mujin_controllerclientpy_runshell.py']),
     ],
->>>>>>> fcdb48ee
     locale_dir='locale',
     license='Apache License, Version 2.0',
     long_description=open('README.rst').read(),
