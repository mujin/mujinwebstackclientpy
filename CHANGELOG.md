--- conflicted
+++ resolved
@@ -1,6 +1,5 @@
-<<<<<<< HEAD
 - Handle PrimaryKey as str on Python3
-=======
+
 # 0.7.0 (2023-06-28)
 
 - Set the default pool size to 10 for `UnixSocketConnectionPool`.
@@ -10,7 +9,6 @@
 
 - Print download directory when downloading scene files.
 
->>>>>>> e072c323
 
 # 0.6.0 (2023-06-28)
 
