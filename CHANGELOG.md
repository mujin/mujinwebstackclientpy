<<<<<<< HEAD
# 0.5.1 (2023-06-28)

- Set the default pool size to 10 for `UnixSocketConnectionPool`.
=======
# 0.6.0 (2023-06-28)

- Support backup encrypted system information for debugging purpose.
>>>>>>> d80b0cad


# 0.5.0 (2023-04-18)

- Support HTTP over Unix domain socket via optional `unixEndpoint` argument.


# 0.4.1 (2023-03-13)

- Regenerate graph client for new module library APIs.


# 0.4.0 (2023-03-12)

- Add `GetSchema` API.
- Generate graph client for `ListModules` API.


# 0.3.0 (2023-02-15)

- Remove automatic query field generation for graphql api. These fields can be
  changed frequently causing the webstack client to be unusuable. Users of
  graph api now nees to explicitly specify fields and subfields they are
  interested in.


# 0.2.0 (2022-12-01)

- Regenerate graph client for sensorLInkName.


# 0.1.3 (2023-01-18)

- Update GraphQL client.


# 0.1.2 (2023-01-13)

- Bugfix: Require `scenepk` argument in `GetSceneSensorMapping` and `SetSceneSensorMapping`


# 0.1.1 (2023-01-11)

- Update GraphQL client.


# 0.1.0 (2022-11-17)

- Port from mujincontrollerclientpy.
<|MERGE_RESOLUTION|>--- conflicted
+++ resolved
@@ -1,12 +1,11 @@
-<<<<<<< HEAD
-# 0.5.1 (2023-06-28)
+# 0.7.0 (2023-06-28)
 
 - Set the default pool size to 10 for `UnixSocketConnectionPool`.
-=======
+
+
 # 0.6.0 (2023-06-28)
 
 - Support backup encrypted system information for debugging purpose.
->>>>>>> d80b0cad
 
 
 # 0.5.0 (2023-04-18)
