<<<<<<< HEAD
# 0.6.1 (2023-07-13)

- Add a decorator to break large query into a few small queries.
- Update graph client generation algorithm and regenerate the graph client.
- Introduce iterator for large queries.
=======
# 0.7.0 (2023-06-28)

- Set the default pool size to 10 for `UnixSocketConnectionPool`.


# 0.6.1 (2023-07-17)

- Print download directory when downloading scene files.
>>>>>>> e072c323


# 0.6.0 (2023-06-28)

- Support backup encrypted system information for debugging purpose.


# 0.5.0 (2023-04-18)

- Support HTTP over Unix domain socket via optional `unixEndpoint` argument.


# 0.4.1 (2023-03-13)

- Regenerate graph client for new module library APIs.


# 0.4.0 (2023-03-12)

- Add `GetSchema` API.
- Generate graph client for `ListModules` API.


# 0.3.0 (2023-02-15)

- Remove automatic query field generation for graphql api. These fields can be
  changed frequently causing the webstack client to be unusuable. Users of
  graph api now nees to explicitly specify fields and subfields they are
  interested in.


# 0.2.0 (2022-12-01)

- Regenerate graph client for sensorLInkName.


# 0.1.3 (2023-01-18)

- Update GraphQL client.


# 0.1.2 (2023-01-13)

- Bugfix: Require `scenepk` argument in `GetSceneSensorMapping` and `SetSceneSensorMapping`


# 0.1.1 (2023-01-11)

- Update GraphQL client.


# 0.1.0 (2022-11-17)

- Port from mujincontrollerclientpy.
<|MERGE_RESOLUTION|>--- conflicted
+++ resolved
@@ -1,10 +1,10 @@
-<<<<<<< HEAD
-# 0.6.1 (2023-07-13)
+# 0.7.1 (2023-07-13)
 
 - Add a decorator to break large query into a few small queries.
 - Update graph client generation algorithm and regenerate the graph client.
 - Introduce iterator for large queries.
-=======
+
+
 # 0.7.0 (2023-06-28)
 
 - Set the default pool size to 10 for `UnixSocketConnectionPool`.
@@ -13,7 +13,6 @@
 # 0.6.1 (2023-07-17)
 
 - Print download directory when downloading scene files.
->>>>>>> e072c323
 
 
 # 0.6.0 (2023-06-28)
