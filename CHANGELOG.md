# Changelog

<<<<<<< HEAD
## 0.9.20 (2025-09-30)

### Changes

- Warn callers when they use the webstack client from different threads.
=======
## 0.9.20 (2025-10-10)

- Re-generate graph api.
>>>>>>> 3339e9ea

## 0.9.19 (2025-09-25)

### Changes

- Add `backupSceneFormat` option to the backup API.

## 0.9.18 (2025-09-11)

- Re-generate graph api.

## 0.9.17 (2025-08-29)

- Add support for string default values in GraphQL APIs.
- Re-generate GraphQL APIs.

## 0.9.16 (2025-08-18)

- Re-generate graph api.

## 0.9.15 (2025-08-04)

- Re-generate graph api.

## 0.9.14 (2025-07-28)

- Re-generate graph api.

## 0.9.13 (2025-07-24)

- Re-generate graph api.

## 0.9.12 (2025-07-07)

- Support an optional bodyId parameter when downloading environment.

## 0.9.11 (2025-07-04)

- Re-generate graph client.
- Don't add trailing whitespace in generated client.
- Support default values parsed from the GraphQL schema.
- Support deprecation warnings parsed from the GraphQL schema.

## 0.9.10 (2025-06-26)

- Raise WebStack client errors with a copy of the response content instead of the implicit iterator to allow caller to deserialize the content as many times as needed.

## 0.9.9 (2025-06-19)

### Changes

- Add startedAt and endedAt parameters to debug resource APIs.

## 0.9.8 (2025-06-17)

### Changes

- Allow choose queries/mutation/subscription explicitly.

## 0.9.7 (2025-06-05)

### Changes

- Generate GraphQL subscription methods based on WebStack GraphQL schema.

## 0.9.6 (2025-06-04)

### Changes

- Re-generate graph api.

## 0.9.5 (2025-05-27)

### Changes

- Initialize the event loop inside the dedicated thread to avoid clashing with other event loop in the main thread.

## 0.9.4 (2025-05-24)

### Changes

- Add optional parameter to download resolved environments through file download.

## 0.9.3 (2025-05-13)

### Changes

- Regenerate the graph client.
- Rename "application" to "webapp".

## 0.9.2 (2025-04-04)

### Changes

- Regenerate the graph client.

## 0.9.1 (2025-04-04)

### Changes

- Fix typing annotation.

## 0.9.0 (2025-03-28)

### Changes

- Add support for GraphQL subscriptions.

## 0.8.7 (2025-03-27)

### Changes

- Remove suffixes from archive file correctly

## 0.8.6 (2025-02-06)

### Changes

- Regenerate the graph client.

## 0.8.5 (2024-12-23)

### Changes

- Regenerate the graph client.

## 0.8.4 (2024-12-06)

### Changes

- Login through json web token automatically when a token is available.

## 0.8.3 (2024-11-08)

### Changes

- Added options to backup/restore iodd

## 0.8.2 (2024-07-05)

### Changes

- Added downloadSizeLimit parameter to the DownloadDebugResource function.

## 0.8.1 (2024-07-04)

### Changes

- Regenerate the graph client.

## 0.8.0 (2024-06-21)

### Changes

- Support `GetWebStackState`.

## 0.7.11 (2024-06-14)

### Changes

- Allow customizing headers in `CallGraphAPI` calls.

## 0.7.10 (2024-04-11)

### Changes

- Remove `CreateCycleLogs`.

## 0.7.9 (2024-04-10)

### Changes

- Add `HeadConfig` API.


## 0.7.8 (2024-03-19)

### Changes

- Regenerate the graph client.


## 0.7.7 (2024-02-29)

### Changes

- Regenerate the graph client.


## 0.7.6 (2023-11-05)

### Changes

- Add a decorator to break large query into a few small queries.
- Update graph client generation algorithm and regenerate the graph client.
- Introduce iterator for large queries.


## 0.7.5 (2023-10-09)

### Changes

- Handle PrimaryKey as str on Python3


## 0.7.4 (2023-09-19)

### Changes

- Add `CreateLogEntries` API and update GraphQL client.
- Fix readme file references to the old repository.


## 0.7.3 (2023-09-02)

### Changes

- Support updating the author header after the client is initialized.


## 0.7.2 (2023-08-13)

### Changes

- Add DownloadSignalLog


## 0.7.1 (2023-07-27)

### Changes

- Handle new webstack semantic version format.


## 0.7.0 (2023-06-28)

### Changes

- Regenerate graph client for new module library APIs.
- Add streaming API to download blobs.
- Set the default pool size to 10 for `UnixSocketConnectionPool`.


## 0.6.1 (2023-06-28)

### Changes

- Print download directory when downloading scene files.


## 0.6.0 (2023-06-28)

### Changes

- Support backup encrypted system information for debugging purpose.


## 0.5.0 (2023-04-18)

### Changes

- Support HTTP over Unix domain socket via optional `unixEndpoint` argument.


## 0.4.1 (2023-03-13)

### Changes

- Regenerate graph client for new module library APIs.


## 0.4.0 (2023-03-12)

### Changes

- Add `GetSchema` API.
- Generate graph client for `ListModules` API.


## 0.3.0 (2023-02-15)

### Changes

- Remove automatic query field generation for graphql api. These fields can be
  changed frequently causing the webstack client to be unusable. Users of
  graph api now need to explicitly specify fields and subfields they are
  interested in.


## 0.2.0 (2023-02-15)

### Changes

- Regenerate graph client for sensorLinkName.


## 0.1.3 (2023-01-18)

### Changes

- Update GraphQL client.


## 0.1.2 (2023-01-13)

### Changes

- Bugfix: Require `scenepk` argument in `GetSceneSensorMapping` and `SetSceneSensorMapping`


## 0.1.1 (2023-01-11)

### Changes

- Update GraphQL client.


## 0.1.0 (2022-11-17)

### Changes

- Port from mujincontrollerclientpy.<|MERGE_RESOLUTION|>--- conflicted
+++ resolved
@@ -1,16 +1,13 @@
 # Changelog
 
-<<<<<<< HEAD
-## 0.9.20 (2025-09-30)
+## 0.9.21 (2025-10-16)
 
 ### Changes
 
 - Warn callers when they use the webstack client from different threads.
-=======
 ## 0.9.20 (2025-10-10)
 
 - Re-generate graph api.
->>>>>>> 3339e9ea
 
 ## 0.9.19 (2025-09-25)
 
