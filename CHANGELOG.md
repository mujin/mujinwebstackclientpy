--- conflicted
+++ resolved
@@ -1,13 +1,8 @@
-<<<<<<< HEAD
-# 0.7.0 (2023-06-22)
-=======
 # 0.7.1 (2023-07-27)
 
 - Handle new webstack semantic version format.
 
-
 # 0.7.0 (2023-06-28)
->>>>>>> 6ade9c0f
 
 - Regenerate graph client for new module library APIs.
 - Add streaming API to download blobs.
