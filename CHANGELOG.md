--- conflicted
+++ resolved
@@ -1,9 +1,9 @@
-<<<<<<< HEAD
-# 0.7.2 (2023-05-24)
+# 0.7.4 (2023-05-24)
 
 - Add `CreateLogEntries` API and update GraphQL client.
 - Fix readme file references to the old repository.
-=======
+
+
 # 0.7.3 (2023-09-02)
 
 - Support updating the author header after the client is initialized.
@@ -12,7 +12,6 @@
 # 0.7.2 (2023-08-13)
 
 - add DownloadSignalLog
->>>>>>> 1e59c71d
 
 
 # 0.7.1 (2023-07-27)
