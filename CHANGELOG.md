--- conflicted
+++ resolved
@@ -1,15 +1,13 @@
-<<<<<<< HEAD
-# 0.7.1 (2023-07-13)
+# 0.7.2 (2023-07-13)
 
 - Add a decorator to break large query into a few small queries.
 - Update graph client generation algorithm and regenerate the graph client.
 - Introduce iterator for large queries.
 
-=======
+
 # 0.7.1 (2023-07-27)
 
 - Handle new webstack semantic version format.
->>>>>>> f947f7e5
 
 # 0.7.0 (2023-06-28)
 
