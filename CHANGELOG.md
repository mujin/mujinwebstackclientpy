--- conflicted
+++ resolved
@@ -1,12 +1,11 @@
-<<<<<<< HEAD
 # 0.7.0 (2023-06-28)
 
 - Set the default pool size to 10 for `UnixSocketConnectionPool`.
-=======
+
+
 # 0.6.1 (2023-07-17)
 
 - Print download directory when downloading scene files.
->>>>>>> 09bd9ba2
 
 
 # 0.6.0 (2023-06-28)
