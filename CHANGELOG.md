--- conflicted
+++ resolved
@@ -1,17 +1,15 @@
 # Changelog
 
-<<<<<<< HEAD
-## 0.9.11 (2025-07-03)
+## 0.9.12 (2025-07-07)
 
 - Support an optional bodyId parameter when downloading environment.
-=======
+
 ## 0.9.11 (2025-07-04)
 
 - Re-generate graph client.
 - Don't add trailing whitespace in generated client.
 - Support default values parsed from the GraphQL schema.
 - Support deprecation warnings parsed from the GraphQL schema.
->>>>>>> d4a700df
 
 ## 0.9.10 (2025-06-26)
 
