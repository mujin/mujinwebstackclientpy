# Changelog

<<<<<<< HEAD
## 0.7.9 (2024-03-20)

### Changes

- Remove `CreateCycleLogs`.
=======
## 0.7.9 (2024-04-10)

### Changes

- Add `HeadConfig` API.

>>>>>>> 96729773

## 0.7.8 (2024-03-19)

### Changes

- Regenerate the graph client.


## 0.7.7 (2024-02-29)

### Changes

- Regenerate the graph client.


## 0.7.6 (2023-11-05)

### Changes

- Add a decorator to break large query into a few small queries.
- Update graph client generation algorithm and regenerate the graph client.
- Introduce iterator for large queries.


## 0.7.5 (2023-10-09)

### Changes

- Handle PrimaryKey as str on Python3


## 0.7.4 (2023-09-19)

### Changes

- Add `CreateLogEntries` API and update GraphQL client.
- Fix readme file references to the old repository.


## 0.7.3 (2023-09-02)

### Changes

- Support updating the author header after the client is initialized.


## 0.7.2 (2023-08-13)

### Changes

- Add DownloadSignalLog


## 0.7.1 (2023-07-27)

### Changes

- Handle new webstack semantic version format.


## 0.7.0 (2023-06-28)

### Changes

- Regenerate graph client for new module library APIs.
- Add streaming API to download blobs.
- Set the default pool size to 10 for `UnixSocketConnectionPool`.


## 0.6.1 (2023-06-28)

### Changes

- Print download directory when downloading scene files.


## 0.6.0 (2023-06-28)

### Changes

- Support backup encrypted system information for debugging purpose.


## 0.5.0 (2023-04-18)

### Changes

- Support HTTP over Unix domain socket via optional `unixEndpoint` argument.


## 0.4.1 (2023-03-13)

### Changes

- Regenerate graph client for new module library APIs.


## 0.4.0 (2023-03-12)

### Changes

- Add `GetSchema` API.
- Generate graph client for `ListModules` API.


## 0.3.0 (2023-02-15)

### Changes

- Remove automatic query field generation for graphql api. These fields can be
  changed frequently causing the webstack client to be unusuable. Users of
  graph api now need to explicitly specify fields and subfields they are
  interested in.


## 0.2.0 (2023-02-15)

### Changes

- Regenerate graph client for sensorLinkName.


## 0.1.3 (2023-01-18)

### Changes

- Update GraphQL client.


## 0.1.2 (2023-01-13)

### Changes

- Bugfix: Require `scenepk` argument in `GetSceneSensorMapping` and `SetSceneSensorMapping`


## 0.1.1 (2023-01-11)

### Changes

- Update GraphQL client.


## 0.1.0 (2022-11-17)

### Changes

- Port from mujincontrollerclientpy.<|MERGE_RESOLUTION|>--- conflicted
+++ resolved
@@ -1,19 +1,17 @@
 # Changelog
 
-<<<<<<< HEAD
-## 0.7.9 (2024-03-20)
+## 0.7.10 (2024-04-11)
 
 ### Changes
 
 - Remove `CreateCycleLogs`.
-=======
+
 ## 0.7.9 (2024-04-10)
 
 ### Changes
 
 - Add `HeadConfig` API.
 
->>>>>>> 96729773
 
 ## 0.7.8 (2024-03-19)
 
