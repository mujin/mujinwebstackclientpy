--- conflicted
+++ resolved
@@ -1,9 +1,9 @@
-<<<<<<< HEAD
-# 0.6.1 (2023-05-24)
+# 0.7.2 (2023-05-24)
 
 - Add `CreateLogEntries` API and update GraphQL client.
 - Fix readme file references to the old repository.
-=======
+
+
 # 0.7.1 (2023-07-27)
 
 - Handle new webstack semantic version format.
@@ -18,7 +18,6 @@
 # 0.6.1 (2023-07-17)
 
 - Print download directory when downloading scene files.
->>>>>>> f947f7e5
 
 
 # 0.6.0 (2023-06-28)
