<<<<<<< HEAD
# 0.5.1 (2023-05-24)

- Add `CreateLogEntries` API and update GraphQL client.
- Fix readme file references to the old repository.
=======
# 0.6.0 (2023-06-28)

- Support backup encrypted system information for debugging purpose.
>>>>>>> d80b0cad


# 0.5.0 (2023-04-18)

- Support HTTP over Unix domain socket via optional `unixEndpoint` argument.


# 0.4.1 (2023-03-13)

- Regenerate graph client for new module library APIs.


# 0.4.0 (2023-03-12)

- Add `GetSchema` API.
- Generate graph client for `ListModules` API.


# 0.3.0 (2023-02-15)

- Remove automatic query field generation for graphql api. These fields can be
  changed frequently causing the webstack client to be unusuable. Users of
  graph api now nees to explicitly specify fields and subfields they are
  interested in.


# 0.2.0 (2022-12-01)

- Regenerate graph client for sensorLInkName.


# 0.1.3 (2023-01-18)

- Update GraphQL client.


# 0.1.2 (2023-01-13)

- Bugfix: Require `scenepk` argument in `GetSceneSensorMapping` and `SetSceneSensorMapping`


# 0.1.1 (2023-01-11)

- Update GraphQL client.


# 0.1.0 (2022-11-17)

- Port from mujincontrollerclientpy.
<|MERGE_RESOLUTION|>--- conflicted
+++ resolved
@@ -1,13 +1,12 @@
-<<<<<<< HEAD
-# 0.5.1 (2023-05-24)
+# 0.6.1 (2023-05-24)
 
 - Add `CreateLogEntries` API and update GraphQL client.
 - Fix readme file references to the old repository.
-=======
+
+
 # 0.6.0 (2023-06-28)
 
 - Support backup encrypted system information for debugging purpose.
->>>>>>> d80b0cad
 
 
 # 0.5.0 (2023-04-18)
