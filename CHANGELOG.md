--- conflicted
+++ resolved
@@ -2,11 +2,7 @@
 
 ## 0.9.13 (2025-07-24)
 
-<<<<<<< HEAD
-- Update webstackgraphclient.py to support ForceSynchronizerPushToRemotes.
-=======
 - Re-generate graph api.
->>>>>>> ab81a229
 
 ## 0.9.12 (2025-07-07)
 
