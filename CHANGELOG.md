--- conflicted
+++ resolved
@@ -1,13 +1,12 @@
-<<<<<<< HEAD
-# 0.5.1 (2023-06-22)
+# 0.6.1 (2023-06-22)
 
 - Regenerate graph client for new module library APIs.
 - Add streaming API to download blobs.
-=======
+
+
 # 0.6.0 (2023-06-28)
 
 - Support backup encrypted system information for debugging purpose.
->>>>>>> d80b0cad
 
 
 # 0.5.0 (2023-04-18)
