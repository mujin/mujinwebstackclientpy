--- conflicted
+++ resolved
@@ -1,17 +1,16 @@
-<<<<<<< HEAD
-# 0.7.4 (2023-09-05)
+# 0.7.5 (2023-11-05)
 
 - Add a decorator to break large query into a few small queries.
 - Update graph client generation algorithm and regenerate the graph client.
 - Introduce iterator for large queries.
-=======
+
+
 - Handle PrimaryKey as str on Python3
 
 # 0.7.4 (2023-05-24)
 
 - Add `CreateLogEntries` API and update GraphQL client.
 - Fix readme file references to the old repository.
->>>>>>> 13fdfa7c
 
 
 # 0.7.3 (2023-09-02)
