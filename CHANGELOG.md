# Changelog

<<<<<<< HEAD
## 0.7.7 (2024-02-21)

### Changes

- Login through json web token. Automatically login again if the token is expired.
=======
## 0.8.3 (2024-11-08)

### Changes

- Added options to backup/restore iodd

## 0.8.2 (2024-07-05)

### Changes

- Added downloadSizeLimit parameter to the DownloadDebugResource function.

## 0.8.1 (2024-07-04)

### Changes

- Regenerate the graph client.

## 0.8.0 (2024-06-21)

### Changes

- Support `GetWebStackState`.

## 0.7.11 (2024-06-14)

### Changes

- Allow customizing headers in `CallGraphAPI` calls.

## 0.7.10 (2024-04-11)

### Changes

- Remove `CreateCycleLogs`.

## 0.7.9 (2024-04-10)

### Changes

- Add `HeadConfig` API.


## 0.7.8 (2024-03-19)

### Changes

- Regenerate the graph client.


## 0.7.7 (2024-02-29)

### Changes

- Regenerate the graph client.

>>>>>>> bfd48700

## 0.7.6 (2023-11-05)

### Changes

- Add a decorator to break large query into a few small queries.
- Update graph client generation algorithm and regenerate the graph client.
- Introduce iterator for large queries.


## 0.7.5 (2023-10-09)

### Changes

- Handle PrimaryKey as str on Python3


## 0.7.4 (2023-09-19)

### Changes

- Add `CreateLogEntries` API and update GraphQL client.
- Fix readme file references to the old repository.


## 0.7.3 (2023-09-02)

### Changes

- Support updating the author header after the client is initialized.


## 0.7.2 (2023-08-13)

### Changes

- Add DownloadSignalLog


## 0.7.1 (2023-07-27)

### Changes

- Handle new webstack semantic version format.


## 0.7.0 (2023-06-28)

### Changes

- Regenerate graph client for new module library APIs.
- Add streaming API to download blobs.
- Set the default pool size to 10 for `UnixSocketConnectionPool`.


## 0.6.1 (2023-06-28)

### Changes

- Print download directory when downloading scene files.


## 0.6.0 (2023-06-28)

### Changes

- Support backup encrypted system information for debugging purpose.


## 0.5.0 (2023-04-18)

### Changes

- Support HTTP over Unix domain socket via optional `unixEndpoint` argument.


## 0.4.1 (2023-03-13)

### Changes

- Regenerate graph client for new module library APIs.


## 0.4.0 (2023-03-12)

### Changes

- Add `GetSchema` API.
- Generate graph client for `ListModules` API.


## 0.3.0 (2023-02-15)

### Changes

- Remove automatic query field generation for graphql api. These fields can be
  changed frequently causing the webstack client to be unusuable. Users of
  graph api now need to explicitly specify fields and subfields they are
  interested in.


## 0.2.0 (2023-02-15)

### Changes

- Regenerate graph client for sensorLinkName.


## 0.1.3 (2023-01-18)

### Changes

- Update GraphQL client.


## 0.1.2 (2023-01-13)

### Changes

- Bugfix: Require `scenepk` argument in `GetSceneSensorMapping` and `SetSceneSensorMapping`


## 0.1.1 (2023-01-11)

### Changes

- Update GraphQL client.


## 0.1.0 (2022-11-17)

### Changes

- Port from mujincontrollerclientpy.<|MERGE_RESOLUTION|>--- conflicted
+++ resolved
@@ -1,12 +1,11 @@
 # Changelog
 
-<<<<<<< HEAD
-## 0.7.7 (2024-02-21)
+## 0.8.4 (2024-12-06)
 
 ### Changes
 
 - Login through json web token. Automatically login again if the token is expired.
-=======
+
 ## 0.8.3 (2024-11-08)
 
 ### Changes
@@ -63,7 +62,6 @@
 
 - Regenerate the graph client.
 
->>>>>>> bfd48700
 
 ## 0.7.6 (2023-11-05)
 
